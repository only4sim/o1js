[
  {
    "name": "Field",
    "props": [
      {
        "name": "one",
        "type": "object"
      },
      {
        "name": "zero",
        "type": "object"
      },
      {
        "name": "random",
        "type": "function"
      },
      {
        "name": "add",
        "type": "function"
      },
      {
        "name": "sub",
        "type": "function"
      },
      {
        "name": "mul",
        "type": "function"
      },
      {
        "name": "div",
        "type": "function"
      },
      {
        "name": "neg",
        "type": "function"
      },
      {
        "name": "inv",
        "type": "function"
      },
      {
        "name": "square",
        "type": "function"
      },
      {
        "name": "sqrt",
        "type": "function"
      },
      {
        "name": "toString",
        "type": "function"
      },
      {
        "name": "sizeInFields",
        "type": "function"
      },
      {
        "name": "toFields",
        "type": "function"
      },
      {
        "name": "ofFields",
        "type": "function"
      },
      {
        "name": "assertEqual",
        "type": "function"
      },
      {
        "name": "assertBoolean",
        "type": "function"
      },
      {
        "name": "isZero",
        "type": "function"
      },
      {
        "name": "ofBits",
        "type": "function"
      },
      {
        "name": "toBits",
        "type": "function"
      },
      {
        "name": "equal",
        "type": "function"
      },
      {
        "name": "toJSON",
        "type": "function"
      },
      {
        "name": "fromJSON",
        "type": "function"
      }
    ]
  },
  {
    "name": "Bool",
    "props": [
      {
        "name": "toField",
        "type": "function"
      },
      {
        "name": "Unsafe",
        "type": "object"
      },
      {
        "name": "not",
        "type": "function"
      },
      {
        "name": "and",
        "type": "function"
      },
      {
        "name": "or",
        "type": "function"
      },
      {
        "name": "assertEqual",
        "type": "function"
      },
      {
        "name": "equal",
        "type": "function"
      },
      {
        "name": "count",
        "type": "function"
      },
      {
        "name": "sizeInFields",
        "type": "function"
      },
      {
        "name": "toFields",
        "type": "function"
      },
      {
        "name": "ofFields",
        "type": "function"
      },
      {
        "name": "check",
        "type": "function"
      },
      {
        "name": "toJSON",
        "type": "function"
      },
      {
        "name": "fromJSON",
        "type": "function"
      }
    ]
  },
  {
    "name": "Circuit",
    "props": [
      {
        "name": "runAndCheckSync",
        "type": "function"
      },
      {
        "name": "asProver",
        "type": "function"
      },
      {
        "name": "witness",
        "type": "function"
      },
      {
        "name": "array",
        "type": "function"
      },
      {
        "name": "generateKeypair",
        "type": "function"
      },
      {
        "name": "prove",
        "type": "function"
      },
      {
        "name": "verify",
        "type": "function"
      },
      {
        "name": "assertEqual",
        "type": "function"
      },
      {
        "name": "equal",
        "type": "function"
      },
      {
        "name": "toFields",
        "type": "function"
      },
      {
        "name": "inProver",
        "type": "function"
      },
      {
        "name": "inCheckedComputation",
        "type": "function"
      },
      {
        "name": "if",
        "type": "function"
      },
      {
        "name": "getVerificationKey",
        "type": "function"
      }
    ]
  },
  {
    "name": "Poseidon",
    "props": [
      {
        "name": "hash",
        "type": "function"
      },
      {
        "name": "spongeCreate",
        "type": "function"
      },
      {
        "name": "spongeAbsorb",
        "type": "function"
      },
      {
        "name": "spongeSqueeze",
        "type": "function"
      }
    ]
  },
  {
    "name": "Group",
    "props": [
      {
        "name": "generator",
        "type": "object"
      },
      {
        "name": "add",
        "type": "function"
      },
      {
        "name": "sub",
        "type": "function"
      },
      {
        "name": "neg",
        "type": "function"
      },
      {
        "name": "scale",
        "type": "function"
      },
      {
        "name": "assertEqual",
        "type": "function"
      },
      {
        "name": "equal",
        "type": "function"
      },
      {
        "name": "toFields",
        "type": "function"
      },
      {
        "name": "ofFields",
        "type": "function"
      },
      {
        "name": "sizeInFields",
        "type": "function"
      },
      {
        "name": "check",
        "type": "function"
      },
      {
        "name": "toJSON",
        "type": "function"
      },
      {
        "name": "fromJSON",
        "type": "function"
      }
    ]
  },
  {
    "name": "Scalar",
    "props": [
      {
        "name": "toFields",
        "type": "function"
      },
      {
        "name": "sizeInFields",
        "type": "function"
      },
      {
        "name": "ofFields",
        "type": "function"
      },
      {
        "name": "random",
        "type": "function"
      },
      {
        "name": "ofBits",
        "type": "function"
      },
      {
        "name": "toJSON",
        "type": "function"
      },
      {
        "name": "fromJSON",
        "type": "function"
      }
    ]
  },
  {
    "name": "Ledger",
    "props": [
      {
        "name": "create",
        "type": "function"
      },
      {
        "name": "hashParty",
        "type": "function"
      },
      {
        "name": "hashProtocolState",
        "type": "function"
      },
      {
        "name": "hashTransaction",
        "type": "function"
      },
      {
        "name": "hashPartyChecked",
        "type": "function"
      },
      {
        "name": "hashProtocolStateChecked",
        "type": "function"
      },
      {
        "name": "hashTransactionChecked",
        "type": "function"
      },
      {
        "name": "transactionCommitments",
        "type": "function"
      },
      {
        "name": "transactionStatement",
        "type": "function"
      },
      {
        "name": "signFieldElement",
        "type": "function"
      },
      {
        "name": "signFeePayer",
        "type": "function"
      },
      {
        "name": "signOtherParty",
        "type": "function"
      },
      {
        "name": "publicKeyToString",
        "type": "function"
      },
      {
        "name": "publicKeyOfString",
        "type": "function"
      },
      {
        "name": "privateKeyToString",
        "type": "function"
      },
      {
        "name": "privateKeyOfString",
        "type": "function"
      },
      {
        "name": "partiesToJson",
        "type": "function"
      },
      {
        "name": "partiesToGraphQL",
        "type": "function"
      },
      {
<<<<<<< HEAD
        "name": "jsonToGraphQLQuery",
        "type": "function"
      },
      {
=======
>>>>>>> 4600f19b
        "name": "accountCreationFee",
        "type": "function"
      }
    ]
  },
  {
    "name": "Pickles",
    "props": [
      {
        "name": "compile",
        "type": "function"
      },
      {
        "name": "proofToString",
        "type": "function"
      }
    ]
  }
]<|MERGE_RESOLUTION|>--- conflicted
+++ resolved
@@ -405,13 +405,10 @@
         "type": "function"
       },
       {
-<<<<<<< HEAD
         "name": "jsonToGraphQLQuery",
         "type": "function"
       },
       {
-=======
->>>>>>> 4600f19b
         "name": "accountCreationFee",
         "type": "function"
       }

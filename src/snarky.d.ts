--- conflicted
+++ resolved
@@ -5,11 +5,6 @@
 export { SnarkyField };
 export {
   Bool,
-<<<<<<< HEAD
-  Scalar,
-=======
-  Group,
->>>>>>> b5c57677
   ProvablePure,
   Provable,
   Poseidon,

import type { Account as JsonAccount } from './bindings/mina-transaction/gen/transaction-json.js';
import type { Field, FieldConst, FieldVar } from './lib/field.js';
import type { BoolVar, Bool } from './lib/bool.js';
import type { ScalarConst } from './lib/scalar.js';
import type {
  MlArray,
  MlTuple,
  MlList,
  MlOption,
  MlBool,
  MlBytes,
  MlResult,
  MlUnit,
} from './lib/ml/base.js';
import type { MlHashInput } from './lib/ml/conversion.js';
import type * as ProverKeys from './lib/proof-system/prover-keys.js';
import { getWasm } from './bindings/js/wrapper.js';
import type {
  WasmFpSrs,
  WasmFqSrs,
} from './bindings/compiled/node_bindings/plonk_wasm.cjs';

export { ProvablePure, Provable, Ledger, Pickles, Gate, GateType, getWasm };

// internal
export {
  Snarky,
  Test,
  JsonGate,
  MlPublicKey,
  MlPublicKeyVar,
  FeatureFlags,
  MlFeatureFlags,
};

/**
 * `Provable<T>` is the general circuit type interface in o1js. `Provable<T>` interface describes how a type `T` is made up of {@link Field} elements and "auxiliary" (non-provable) data.
 *
 * `Provable<T>` is the required input type in a few places in o1js. One convenient way to create a `Provable<T>` is using `Struct`.
 *
 * The properties and methods on the provable type exist in all base o1js types as well (aka. {@link Field}, {@link Bool}, etc.). In most cases, a zkApp developer does not need these functions to create zkApps.
 */
declare interface Provable<T> {
  /**
   * A function that takes `value`, an element of type `T`, as argument and returns an array of {@link Field} elements that make up the provable data of `value`.
   *
   * @param value - the element of type `T` to generate the {@link Field} array from.
   *
   * @return A {@link Field} array describing how this `T` element is made up of {@link Field} elements.
   */
  toFields: (value: T) => Field[];

  /**
   * A function that takes `value` (optional), an element of type `T`, as argument and returns an array of any type that make up the "auxiliary" (non-provable) data of `value`.
   *
   * @param value - the element of type `T` to generate the auxiliary data array from, optional. If not provided, a default value for auxiliary data is returned.
   *
   * @return An array of any type describing how this `T` element is made up of "auxiliary" (non-provable) data.
   */
  toAuxiliary: (value?: T) => any[];

  /**
   * A function that returns an element of type `T` from the given provable and "auxiliary" data.
   *
   * **Important**: For any element of type `T`, this function is the reverse operation of calling {@link toFields} and {@link toAuxilary} methods on an element of type `T`.
   *
   * @param fields - an array of {@link Field} elements describing the provable data of the new `T` element.
   * @param aux - an array of any type describing the "auxiliary" data of the new `T` element, optional.
   *
   * @return An element of type `T` generated from the given provable and "auxiliary" data.
   */
  fromFields: (fields: Field[], aux: any[]) => T;

  /**
   * Return the size of the `T` type in terms of {@link Field} type, as {@link Field} is the primitive type.
   *
   * **Warning**: This function returns a `number`, so you cannot use it to prove something on chain. You can use it during debugging or to understand the memory complexity of some type.
   *
   * @return A `number` representing the size of the `T` type in terms of {@link Field} type.
   */
  sizeInFields(): number;

  /**
   * Add assertions to the proof to check if `value` is a valid member of type `T`.
   * This function does not return anything, instead it creates any number of assertions to prove that `value` is a valid member of the type `T`.
   *
   * For instance, calling check function on the type {@link Bool} asserts that the value of the element is either 1 or 0.
   *
   * @param value - the element of type `T` to put assertions on.
   */
  check: (value: T) => void;
}

/**
 * `ProvablePure<T>` is a special kind of {@link Provable} interface, where the "auxiliary" (non-provable) data is empty. This means the type consists only of field elements, in that sense it is "pure".
 * Any element on the interface `ProvablePure<T>` is also an element of the interface `Provable<T>` where the "auxiliary" data is empty.
 *
 * Examples where `ProvablePure<T>` is required are types of on-chain state, events and actions.
 *
 * It includes the same properties and methods as the {@link Provable} interface.
 */
declare interface ProvablePure<T> extends Provable<T> {
  /**
   * A function that takes `value`, an element of type `T`, as argument and returns an array of {@link Field} elements that make up the provable data of `value`.
   *
   * @param value - the element of type `T` to generate the {@link Field} array from.
   *
   * @return A {@link Field} array describing how this `T` element is made up of {@link Field} elements.
   */
  toFields: (value: T) => Field[];

  /**
   * A function that takes `value` (optional), an element of type `T`, as argument and returns an array of any type that make up the "auxiliary" (non-provable) data of `value`.
   * As any element of the interface `ProvablePure<T>` includes no "auxiliary" data by definition, this function always returns a default value.
   *
   * @param value - the element of type `T` to generate the auxiliary data array from, optional. If not provided, a default value for auxiliary data is returned.
   *
   * @return An empty array, as any element of the interface `ProvablePure<T>` includes no "auxiliary" data by definition.
   */
  toAuxiliary: (value?: T) => any[];

  /**
   * A function that returns an element of type `T` from the given provable data.
   *
   * **Important**: For any element of type `T`, this function is the reverse operation of calling {@link toFields} method on an element of type `T`.
   *
   * @param fields - an array of {@link Field} elements describing the provable data of the new `T` element.
   *
   * @return An element of type `T` generated from the given provable data.
   */
  fromFields: (fields: Field[]) => T;

  /**
   * Return the size of the `T` type in terms of {@link Field} type, as {@link Field} is the primitive type.
   *
   * **Warning**: This function returns a `number`, so you cannot use it to prove something on chain. You can use it during debugging or to understand the memory complexity of some type.
   *
   * @return A `number` representing the size of the `T` type in terms of {@link Field} type.
   */
  sizeInFields(): number;

  /**
   * Add assertions to the proof to check if `value` is a valid member of type `T`.
   * This function does not return anything, rather creates any number of assertions on the proof to prove `value` is a valid member of the type `T`.
   *
   * For instance, calling check function on the type {@link Bool} asserts that the value of the element is either 1 or 0.
   *
   * @param value - the element of type `T` to put assertions on.
   */
  check: (value: T) => void;
}

type MlGroup = MlTuple<FieldVar, FieldVar>;

declare namespace Snarky {
  type Main = (publicInput: MlArray<FieldVar>) => void;
  type Keypair = unknown;
  type VerificationKey = unknown;
  type Proof = unknown;
}

/**
 * Internal interface to snarky-ml
 *
 * Note for devs: This module is intended to closely mirror snarky-ml's core, low-level APIs.
 */
declare const Snarky: {
  /**
   * witness `sizeInFields` field element variables
   *
   * Note: this is called "exists" because in a proof, you use it like this:
   * > "I prove that there exists x, such that (some statement)"
   */
  exists(
    sizeInFields: number,
    compute: () => MlArray<FieldConst>
  ): MlArray<FieldVar>;
  /**
   * witness a single field element variable
   */
  existsVar(compute: () => FieldConst): FieldVar;

  /**
   * APIs that have to do with running provable code
   */
  run: {
    /**
     * Runs code as a prover.
     */
    asProver(f: () => void): void;
    /**
     * Check whether we are inside an asProver or exists block
     */
    inProverBlock(): boolean;
    /**
     * Runs code and checks its correctness.
     */
    runAndCheck(f: () => void): void;
    /**
     * Runs code in prover mode, without checking correctness.
     */
    runUnchecked(f: () => void): void;
    /**
     * Returns information about the constraint system in the callback function.
     */
    constraintSystem(f: () => void): {
      rows: number;
      digest: string;
      json: JsonConstraintSystem;
    };
  };

  /**
   * APIs to add constraints on field variables
   */
  field: {
    /**
     * add x, y to get a new AST node Add(x, y); handles if x, y are constants
     */
    add(x: FieldVar, y: FieldVar): FieldVar;
    /**
     * scale x by a constant to get a new AST node Scale(c, x); handles if x is a constant
     */
    scale(c: FieldConst, x: FieldVar): FieldVar;
    /**
     * witnesses z = x*y and constrains it with [assert_r1cs]; handles constants
     */
    mul(x: FieldVar, y: FieldVar): FieldVar;
    /**
     * evaluates a CVar by walking the AST and reading Vars from a list of public input + aux values
     */
    readVar(x: FieldVar): FieldConst;
    /**
     * x === y without handling of constants
     */
    assertEqual(x: FieldVar, y: FieldVar): void;
    /**
     * x*y === z without handling of constants
     */
    assertMul(x: FieldVar, y: FieldVar, z: FieldVar): void;
    /**
     * x*x === y without handling of constants
     */
    assertSquare(x: FieldVar, y: FieldVar): void;
    /**
     * x*x === x without handling of constants
     */
    assertBoolean(x: FieldVar): void;
    /**
     * check x < y and x <= y
     */
    compare(
      bitLength: number,
      x: FieldVar,
      y: FieldVar
    ): [_: 0, less: BoolVar, lessOrEqual: BoolVar];
    /**
     *
     */
    toBits(length: number, x: FieldVar): MlArray<BoolVar>;
    /**
     *
     */
    fromBits(bits: MlArray<BoolVar>): FieldVar;
    /**
     * returns x truncated to the lowest `16 * lengthDiv16` bits
     * => can be used to assert that x fits in `16 * lengthDiv16` bits.
     *
     * more efficient than `toBits()` because it uses the EC_endoscalar gate;
     * does 16 bits per row (vs 1 bits per row that you can do with generic gates).
     */
    truncateToBits16(lengthDiv16: number, x: FieldVar): FieldVar;
    /**
     * returns a new witness from an AST
     * (implemented with toConstantAndTerms)
     */
    seal(x: FieldVar): FieldVar;
    /**
     * Unfolds AST to get `x = c + c0*Var(i0) + ... + cn*Var(in)`,
     * returns `(c, [(c0, i0), ..., (cn, in)])`;
     * c is optional
     */
    toConstantAndTerms(
      x: FieldVar
    ): [
      _: 0,
      constant: MlOption<FieldConst>,
      terms: MlList<MlTuple<FieldConst, number>>
    ];
  };

  gates: {
    /**
     * Range check gate
     *
     * @param v0 field var to be range checked
     * @param v0p bits 16 to 88 as 6 12-bit limbs
     * @param v0c bits 0 to 16 as 8 2-bit limbs
     * @param compact boolean field elements -- whether to use "compact mode"
     */
    rangeCheck0(
      v0: FieldVar,
      v0p: [0, FieldVar, FieldVar, FieldVar, FieldVar, FieldVar, FieldVar],
      v0c: [
        0,
        FieldVar,
        FieldVar,
        FieldVar,
        FieldVar,
        FieldVar,
        FieldVar,
        FieldVar,
        FieldVar
      ],
      compact: FieldConst
    ): void;
  };

  bool: {
    not(x: BoolVar): BoolVar;

    and(x: BoolVar, y: BoolVar): BoolVar;

    or(x: BoolVar, y: BoolVar): BoolVar;

    equals(x: BoolVar, y: BoolVar): BoolVar;

    assertEqual(x: BoolVar, y: BoolVar): void;
  };

  group: {
    /**
     * Low-level Elliptic Curve Addition gate.
     */
    ecadd(
      p1: MlGroup,
      p2: MlGroup,
      p3: MlGroup,
      inf: FieldVar,
      same_x: FieldVar,
      slope: FieldVar,
      inf_z: FieldVar,
      x21_inv: FieldVar
    ): MlGroup;

    scale(p: MlGroup, s: MlArray<BoolVar>): MlGroup;
  };

  /**
   * The circuit API is a low level interface to create zero-knowledge proofs
   */
  circuit: {
    /**
     * Generates a proving key and a verification key for the provable function `main`
     */
    compile(main: Snarky.Main, publicInputSize: number): Snarky.Keypair;

    /**
     * Proves a statement using the private input, public input and the keypair of the circuit.
     */
    prove(
      main: Snarky.Main,
      publicInputSize: number,
      publicInput: MlArray<FieldConst>,
      keypair: Snarky.Keypair
    ): Snarky.Proof;

    /**
     * Verifies a proof using the public input, the proof and the verification key of the circuit.
     */
    verify(
      publicInput: MlArray<FieldConst>,
      proof: Snarky.Proof,
      verificationKey: Snarky.VerificationKey
    ): boolean;

    keypair: {
      getVerificationKey(keypair: Snarky.Keypair): Snarky.VerificationKey;
      /**
       * Returns a low-level JSON representation of the circuit:
       * a list of gates, each of which represents a row in a table, with certain coefficients and wires to other (row, column) pairs
       */
      getConstraintSystemJSON(keypair: Snarky.Keypair): JsonConstraintSystem;
    };
  };

  poseidon: {
    update(
      state: MlArray<FieldVar>,
      input: MlArray<FieldVar>
    ): [0, FieldVar, FieldVar, FieldVar];

    hashToGroup(input: MlArray<FieldVar>): MlTuple<FieldVar, FieldVar>;

    sponge: {
      create(isChecked: boolean): unknown;
      absorb(sponge: unknown, x: FieldVar): void;
      squeeze(sponge: unknown): FieldVar;
    };
  };
};

type GateType =
  | 'Zero'
  | 'Generic'
  | 'Poseidon'
  | 'CompleteAdd'
  | 'VarbaseMul'
  | 'EndoMul'
  | 'EndoMulScalar'
  | 'Lookup'
  | 'RangeCheck0'
  | 'RangeCheck1'
  | 'ForeignFieldAdd'
  | 'ForeignFieldMul'
  | 'Xor16'
  | 'Rot64';

type JsonGate = {
  typ: GateType;
  wires: { row: number; col: number }[];
  coeffs: string[];
};
type JsonConstraintSystem = { gates: JsonGate[]; public_input_size: number };

type Gate = {
  type: GateType;
  wires: { row: number; col: number }[];
  coeffs: string[];
};

// TODO: Add this when OCaml bindings are implemented:
// declare class EndoScalar {
//   static toFields(x: Scalar): Field[];
//   static fromFields(fields: Field[]): Scalar;
//   static sizeInFields(): number;
// }

type MlPublicKey = [_: 0, x: FieldConst, isOdd: MlBool];
type MlPublicKeyVar = [_: 0, x: FieldVar, isOdd: BoolVar];

/**
 * Represents the Mina ledger.
 */
declare class Ledger {
  /**
   * Creates a fresh ledger.
   */
  static create(): Ledger;

  /**
   * Adds an account and its balance to the ledger.
   */
  addAccount(publicKey: MlPublicKey, balance: string): void;

  /**
   * Applies a JSON transaction to the ledger.
   */
  applyJsonTransaction(
    txJson: string,
    accountCreationFee: string,
    networkState: string
  ): void;

  /**
   * Returns an account.
   */
  getAccount(
    publicKey: MlPublicKey,
    tokenId: FieldConst
  ): JsonAccount | undefined;
}

declare const Test: {
  encoding: {
    // arbitrary base58Check encoding
    toBase58(s: MlBytes, versionByte: number): string;
    ofBase58(base58: string, versionByte: number): MlBytes;

    // base58 encoding of some transaction types
    publicKeyToBase58(publicKey: MlPublicKey): string;
    publicKeyOfBase58(publicKeyBase58: string): MlPublicKey;
    privateKeyToBase58(privateKey: ScalarConst): string;
    privateKeyOfBase58(privateKeyBase58: string): ScalarConst;
    tokenIdToBase58(field: FieldConst): string;
    tokenIdOfBase58(fieldBase58: string): FieldConst;
    memoToBase58(memoString: string): string;
    memoHashBase58(memoBase58: string): FieldConst;
  };

  tokenId: {
    // derive custom token ids
    derive(publicKey: MlPublicKey, tokenId: FieldConst): FieldConst;
    deriveChecked(publicKey: MlPublicKeyVar, tokenId: FieldVar): FieldVar;
  };

  poseidon: {
    hashToGroup(input: MlArray<FieldConst>): MlTuple<FieldConst, FieldConst>;
  };

  signature: {
    /**
     * Signs a {@link Field} element.
     */
    signFieldElement(
      messageHash: FieldConst,
      privateKey: ScalarConst,
      isMainnet: boolean
    ): string;
    /**
     * Returns a dummy signature.
     */
    dummySignature(): string;
  };

  fieldsFromJson: {
    accountUpdate(json: string): MlArray<FieldConst>;
  };
  hashFromJson: {
    accountUpdate(json: string): FieldConst;
    /**
     * Returns the commitment of a JSON transaction.
     */
    transactionCommitments(txJson: string): {
      commitment: FieldConst;
      fullCommitment: FieldConst;
      feePayerHash: FieldConst;
    };
    /**
     * Returns the public input of a zkApp transaction.
     */
    zkappPublicInput(
      txJson: string,
      accountUpdateIndex: number
    ): { accountUpdate: FieldConst; calls: FieldConst };
  };
  hashInputFromJson: {
    packInput(input: MlHashInput): MlArray<FieldConst>;
    timing(json: String): MlHashInput;
    permissions(json: String): MlHashInput;
    update(json: String): MlHashInput;
    accountPrecondition(json: String): MlHashInput;
    networkPrecondition(json: String): MlHashInput;
    body(json: String): MlHashInput;
  };

  transactionHash: {
    examplePayment(): string;
    serializePayment(payment: string): { data: Uint8Array };
    serializePaymentV1(payment: string): string;
    serializeCommon(common: string): { data: Uint8Array };
    hashPayment(payment: string): string;
    hashPaymentV1(payment: string): string;
  };
};

type FeatureFlags = {
  rangeCheck0: boolean;
  rangeCheck1: boolean;
  foreignFieldAdd: boolean;
  foreignFieldMul: boolean;
  xor: boolean;
  rot: boolean;
  lookup: boolean;
  runtimeTables: boolean;
};

type MlFeatureFlags = [
  _: 0,
  rangeCheck0: MlBool,
  rangeCheck1: MlBool,
  foreignFieldAdd: MlBool,
  foreignFieldMul: MlBool,
  xor: MlBool,
  rot: MlBool,
  lookup: MlBool,
  runtimeTables: MlBool
];

declare namespace Pickles {
  type Proof = unknown; // opaque to js
  type Statement<F> = [_: 0, publicInput: MlArray<F>, publicOutput: MlArray<F>];

  /**
   * A "rule" is a circuit plus some metadata for `Pickles.compile`
   */
  type Rule = {
    identifier: string;
    /**
     * The main circuit functions
     */
    main: (publicInput: MlArray<FieldVar>) => {
      publicOutput: MlArray<FieldVar>;
      previousStatements: MlArray<Statement<FieldVar>>;
      shouldVerify: MlArray<BoolVar>;
    };
    /**
     * Feature flags which enable certain custom gates
     */
    featureFlags: MlFeatureFlags;
    /**
     * Description of previous proofs to verify in this rule
     */
    proofsToVerify: MlArray<{ isSelf: true } | { isSelf: false; tag: unknown }>;
  };

  /**
   * Type to configure how Pickles should cache prover keys
   */
  type Storable = [
    _: 0,
    read: (
      key: ProverKeys.AnyKey,
      path: string
    ) => MlResult<ProverKeys.AnyValue, MlUnit>,
    write: (
      key: ProverKeys.AnyKey,
      value: ProverKeys.AnyValue,
      path: string
    ) => MlResult<undefined, MlUnit>,
    canWrite: MlBool
  ];

  type Prover = (
    publicInput: MlArray<FieldConst>,
    previousProofs: MlArray<Proof>
  ) => Promise<[_: 0, publicOutput: MlArray<FieldConst>, proof: Proof]>;
}

declare const Pickles: {
  /**
   * This is the core API of the `Pickles` library, exposed from OCaml to JS. It takes a list of circuits --
   * each in the form of a function which takes a public input `{ accountUpdate: Field; calls: Field }` as argument --,
   * and augments them to add the necessary circuit logic to recursively merge in earlier proofs.
   *
   * After forming those augmented circuits in the finite field represented by `Field`, they gets wrapped in a
   * single recursive circuit in the field represented by `Scalar`. Any SmartContract proof will go through both of these steps,
   * so that the final proof ends up back in `Field`.
   *
   * The function returns the building blocks needed for SmartContract proving:
   * * `provers` - a list of prover functions, on for each input `rule`
   * * `verify` - a function which can verify proofs from any of the provers
   * * `getVerificationKeyArtifact` - a function which returns the verification key used in `verify`, in base58 format, usable to deploy a zkapp
   *
   * Internal details:
   * `compile` calls each of the input rules four times, inside pickles.ml / compile:
   * 1) let step_data = ...    -> Pickles.Step_branch_data.create -> Pickles.Fix_domains.domains -> Impl.constraint_system
   * 2) let step_keypair = ... -> log_step -> Snarky_log.Constraints.log -> constraint_count
   * 3) let (wrap_pk, wrap_vk) -> log_wrap -> Snarky_log.Constraints.log -> constraint_count
   * 4) let (wrap_pk, wrap_vk) -> log_wrap -> Snarky_log.Constraints.log -> constraint_count (yes, a second time)
   */
  compile: (
    rules: MlArray<Pickles.Rule>,
    config: {
      publicInputSize: number;
      publicOutputSize: number;
      storable?: Pickles.Storable;
      overrideWrapDomain?: 0 | 1 | 2;
    }
  ) => {
    provers: MlArray<Pickles.Prover>;
    verify: (
      statement: Pickles.Statement<FieldConst>,
      proof: Pickles.Proof
    ) => Promise<boolean>;
    tag: unknown;
    /**
     * @returns (base64 vk, hash)
     */
    getVerificationKey: () => [_: 0, data: string, hash: FieldConst];
  };

  verify(
    statement: Pickles.Statement<FieldConst>,
    proof: Pickles.Proof,
    verificationKey: string
  ): Promise<boolean>;

<<<<<<< HEAD
  loadSrsFp(): WasmFpSrs;
  loadSrsFq(): WasmFqSrs;

  dummyBase64Proof: () => string;
=======
  dummyProof: <N extends 0 | 1 | 2>(
    maxProofsVerified: N,
    domainLog2: number
  ) => [N, Pickles.Proof];

>>>>>>> 0aea3e98
  /**
   * @returns (base64 vk, hash)
   */
  dummyVerificationKey: () => [_: 0, data: string, hash: FieldConst];

  encodeVerificationKey: (vk: ProverKeys.MlWrapVerificationKey) => string;
  decodeVerificationKey: (vk: string) => ProverKeys.MlWrapVerificationKey;

  proofToBase64: (proof: [0 | 1 | 2, Pickles.Proof]) => string;
  proofOfBase64: <N extends 0 | 1 | 2>(
    base64: string,
    maxProofsVerified: N
  ) => [N, Pickles.Proof];

  proofToBase64Transaction: (proof: Pickles.Proof) => string;
};<|MERGE_RESOLUTION|>--- conflicted
+++ resolved
@@ -676,18 +676,14 @@
     verificationKey: string
   ): Promise<boolean>;
 
-<<<<<<< HEAD
   loadSrsFp(): WasmFpSrs;
   loadSrsFq(): WasmFqSrs;
 
-  dummyBase64Proof: () => string;
-=======
   dummyProof: <N extends 0 | 1 | 2>(
     maxProofsVerified: N,
     domainLog2: number
   ) => [N, Pickles.Proof];
 
->>>>>>> 0aea3e98
   /**
    * @returns (base64 vk, hash)
    */

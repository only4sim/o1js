--- conflicted
+++ resolved
@@ -1597,16 +1597,12 @@
         stackHash,
       ]);
       // skip accountUpdate if it's a dummy
-<<<<<<< HEAD
       stackHash = Provable.if(
         accountUpdate.isDummy(),
         Field,
         stackHash,
         newHash
       );
-=======
-      stackHash = Provable.if(accountUpdate.isDummy(), stackHash, newHash);
->>>>>>> 83745578
     }
     return stackHash;
   },

--- conflicted
+++ resolved
@@ -306,12 +306,7 @@
     sendTransaction(txn: Transaction) {
       txn.sign();
 
-<<<<<<< HEAD
       let zkappCommandJson = zkappCommandToJson(txn.transaction);
-=======
-      let partiesJson = partiesToJson(txn.transaction);
-
->>>>>>> f5c144b9
       try {
         ledger.applyJsonTransaction(
           JSON.stringify(zkappCommandJson),

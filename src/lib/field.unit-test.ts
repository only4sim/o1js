import { ProvablePure } from '../snarky.js';
import { Field } from './core.js';
import { Field as Fp } from '../provable/field-bigint.js';
import { test, Random } from './testing/property.js';
import { deepEqual, throws } from 'node:assert/strict';
import { Provable } from './provable.js';
import { Binable } from '../bindings/lib/binable.js';
import { ProvableExtended } from './circuit_value.js';
import { FieldType } from './field.js';
<<<<<<< HEAD
import { createEquivalenceTesters, throwError } from './testing/equivalent.js';
=======
import {
  equivalentProvable as equivalent,
  oneOf,
  field,
  bigintField,
  throwError,
  unit,
  bool,
  Spec,
} from './testing/equivalent.js';
>>>>>>> f5db874a

// types
Field satisfies Provable<Field>;
Field satisfies ProvablePure<Field>;
Field satisfies ProvableExtended<Field>;
Field satisfies Binable<Field>;

// constructor
test(Random.field, Random.json.field, (x, y, assert) => {
  let z = Field(x);
  assert(z instanceof Field);
  assert(z.toBigInt() === x);
  assert(z.toString() === x.toString());
  assert(z.isConstant());
  deepEqual(z.toConstant(), z);

  assert((z = new Field(x)) instanceof Field && z.toBigInt() === x);
  assert((z = Field(z)) instanceof Field && z.toBigInt() === x);
  assert((z = Field(z.value)) instanceof Field && z.toBigInt() === x);

  z = Field(y);
  assert(z instanceof Field);
  assert(z.toString() === y);
  deepEqual(Field.fromJSON(y), z);
  assert(z.toJSON() === y);
});

// handles small numbers
test(Random.nat(1000), (n, assert) => {
  assert(Field(n).toString() === String(n));
});
// handles large numbers 2^31 <= x < 2^53
test(Random.int(2 ** 31, Number.MAX_SAFE_INTEGER), (n, assert) => {
  assert(Field(n).toString() === String(n));
});
// handles negative numbers
test(Random.uint32, (n) => {
  deepEqual(Field(-n), Field(n).neg());
});
// throws on fractional numbers
test.negative(Random.int(-10, 10), Random.fraction(1), (x, f) => {
  Field(x + f);
});
// correctly overflows the field
test(Random.field, Random.int(-5, 5), (x, k) => {
  deepEqual(Field(x + BigInt(k) * Field.ORDER), Field(x));
});

// Field | bigint parameter
let fieldOrBigint = oneOf(field, bigintField);

// special generator
let SmallField = Random.reject(
  Random.field,
  (x) => x.toString(2).length > Fp.sizeInBits - 2
);
let smallField: Spec<bigint, Field> = { ...field, rng: SmallField };
let smallBigint: Spec<bigint, bigint> = { ...bigintField, rng: SmallField };
let smallFieldOrBigint = oneOf(smallField, smallBigint);

let {
  equivalent1,
  equivalent2,
  equivalentBool2,
  equivalentVoid1,
  equivalentVoid2,
} = createEquivalenceTesters(Field, Field);

// arithmetic, both in- and outside provable code
let equivalent1 = equivalent({ from: [field], to: field });
let equivalent2 = equivalent({ from: [field, fieldOrBigint], to: field });

equivalent2(Fp.add, (x, y) => x.add(y));
equivalent1(Fp.negate, (x) => x.neg());
equivalent2(Fp.sub, (x, y) => x.sub(y));
equivalent2(Fp.mul, (x, y) => x.mul(y));
equivalent1(
  (x) => Fp.inverse(x) ?? throwError('division by 0'),
  (x) => x.inv()
);
equivalent2(
  (x, y) => Fp.div(x, y) ?? throwError('division by 0'),
  (x, y) => x.div(y)
);
equivalent1(Fp.square, (x) => x.square());
equivalent1(
  (x) => Fp.sqrt(x) ?? throwError('no sqrt'),
  (x) => x.sqrt()
);
<<<<<<< HEAD
equivalentBool2(
  (x, y) => x.equals(y),
  (x, y) => x === y
);
equivalentBool2(
  (x, y) => x.lessThan(y),
  (x, y) => x < y,
  SmallField
);
equivalentBool2(
  (x, y) => x.lessThanOrEqual(y),
  (x, y) => x <= y,
  SmallField
=======
equivalent({ from: [field, fieldOrBigint], to: bool })(
  (x, y) => x === y,
  (x, y) => x.equals(y)
);

equivalent({ from: [smallField, smallFieldOrBigint], to: bool })(
  (x, y) => x < y,
  (x, y) => x.lessThan(y)
);
equivalent({ from: [smallField, smallFieldOrBigint], to: bool })(
  (x, y) => x <= y,
  (x, y) => x.lessThanOrEqual(y)
>>>>>>> f5db874a
);
equivalent({ from: [field, fieldOrBigint], to: unit })(
  (x, y) => x === y || throwError('not equal'),
  (x, y) => x.assertEquals(y)
);
equivalent({ from: [field, fieldOrBigint], to: unit })(
  (x, y) => x !== y || throwError('equal'),
  (x, y) => x.assertNotEquals(y)
);
equivalent({ from: [smallField, smallFieldOrBigint], to: unit })(
  (x, y) => x < y || throwError('not less than'),
  (x, y) => x.assertLessThan(y)
);
equivalent({ from: [smallField, smallFieldOrBigint], to: unit })(
  (x, y) => x <= y || throwError('not less than or equal'),
  (x, y) => x.assertLessThanOrEqual(y)
);
equivalent({ from: [field], to: unit })(
  (x) => x === 0n || x === 1n || throwError('not boolean'),
  (x) => x.assertBool()
);
equivalent({ from: [smallField], to: bool })(
  (x) => (x & 1n) === 0n,
  (x) => x.isEven()
);

// non-constant field vars
test(Random.field, (x0, assert) => {
  Provable.runAndCheck(() => {
    // Var
    let x = Provable.witness(Field, () => Field(x0));
    assert(x.value[0] === FieldType.Var);
    assert(typeof x.value[1] === 'number');
    throws(() => x.toConstant());
    throws(() => x.toBigInt());
    Provable.asProver(() => assert(x.toBigInt() === x0));

    // Scale
    let z = x.mul(2);
    assert(z.value[0] === FieldType.Scale);
    throws(() => x.toConstant());

    // Add
    let u = z.add(x);
    assert(u.value[0] === FieldType.Add);
    throws(() => x.toConstant());
    Provable.asProver(() => assert(u.toBigInt() === Fp.mul(x0, 3n)));

    // seal
    let v = u.seal();
    assert(v.value[0] === FieldType.Var);
    Provable.asProver(() => assert(v.toBigInt() === Fp.mul(x0, 3n)));

    // Provable.witness / assertEquals / assertNotEquals
    let w0 = Provable.witness(Field, () => v.mul(5).add(1));
    let w1 = x.mul(15).add(1);
    w0.assertEquals(w1);
    throws(() => w0.assertNotEquals(w1));

    let w2 = Provable.witness(Field, () => w0.add(1));
    w0.assertNotEquals(w2);
    throws(() => w0.assertEquals(w2));
  });
});

// some provable operations
test(Random.field, Random.field, (x0, y0, assert) => {
  Provable.runAndCheck(() => {
    // equals
    let x = Provable.witness(Field, () => Field(x0));
    let y = Provable.witness(Field, () => Field(y0));

    let b = x.equals(y);
    b.assertEquals(x0 === y0);
    Provable.asProver(() => assert(b.toBoolean() === (x0 === y0)));

    let c = x.equals(x0);
    c.assertEquals(true);
    Provable.asProver(() => assert(c.toBoolean()));

    // mul
    let z = x.mul(y);
    Provable.asProver(() => assert(z.toBigInt() === Fp.mul(x0, y0)));

    // toBits / fromBits
    let bits = Fp.toBits(x0);
    let x1 = Provable.witness(Field, () => Field.fromBits(bits));
    let bitsVars = x1.toBits();
    Provable.asProver(() =>
      assert(bitsVars.every((b, i) => b.toBoolean() === bits[i]))
    );
  });
});<|MERGE_RESOLUTION|>--- conflicted
+++ resolved
@@ -7,9 +7,6 @@
 import { Binable } from '../bindings/lib/binable.js';
 import { ProvableExtended } from './circuit_value.js';
 import { FieldType } from './field.js';
-<<<<<<< HEAD
-import { createEquivalenceTesters, throwError } from './testing/equivalent.js';
-=======
 import {
   equivalentProvable as equivalent,
   oneOf,
@@ -20,7 +17,6 @@
   bool,
   Spec,
 } from './testing/equivalent.js';
->>>>>>> f5db874a
 
 // types
 Field satisfies Provable<Field>;
@@ -81,14 +77,6 @@
 let smallBigint: Spec<bigint, bigint> = { ...bigintField, rng: SmallField };
 let smallFieldOrBigint = oneOf(smallField, smallBigint);
 
-let {
-  equivalent1,
-  equivalent2,
-  equivalentBool2,
-  equivalentVoid1,
-  equivalentVoid2,
-} = createEquivalenceTesters(Field, Field);
-
 // arithmetic, both in- and outside provable code
 let equivalent1 = equivalent({ from: [field], to: field });
 let equivalent2 = equivalent({ from: [field, fieldOrBigint], to: field });
@@ -110,21 +98,6 @@
   (x) => Fp.sqrt(x) ?? throwError('no sqrt'),
   (x) => x.sqrt()
 );
-<<<<<<< HEAD
-equivalentBool2(
-  (x, y) => x.equals(y),
-  (x, y) => x === y
-);
-equivalentBool2(
-  (x, y) => x.lessThan(y),
-  (x, y) => x < y,
-  SmallField
-);
-equivalentBool2(
-  (x, y) => x.lessThanOrEqual(y),
-  (x, y) => x <= y,
-  SmallField
-=======
 equivalent({ from: [field, fieldOrBigint], to: bool })(
   (x, y) => x === y,
   (x, y) => x.equals(y)
@@ -137,7 +110,6 @@
 equivalent({ from: [smallField, smallFieldOrBigint], to: bool })(
   (x, y) => x <= y,
   (x, y) => x.lessThanOrEqual(y)
->>>>>>> f5db874a
 );
 equivalent({ from: [field, fieldOrBigint], to: unit })(
   (x, y) => x === y || throwError('not equal'),

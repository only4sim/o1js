import {
  shutdown,
  isReady,
  State,
  state,
  UInt64,
  Bool,
  SmartContract,
  Mina,
  PrivateKey,
  AccountUpdate,
  method,
  PublicKey,
  DeployArgs,
  Permissions,
  Token,
  VerificationKey,
  Field,
  Experimental,
  Int64,
} from 'snarkyjs';

const tokenSymbol = 'TOKEN';

class TokenContract extends SmartContract {
  SUPPLY = UInt64.from(10n ** 18n);
  @state(UInt64) totalAmountInCirculation = State<UInt64>();

  deploy(args?: DeployArgs) {
    super.deploy(args);
    this.setPermissions({
      ...Permissions.default(),
      editState: Permissions.proofOrSignature(),
<<<<<<< HEAD
      access: Permissions.proofOrSignature(),
=======
      send: Permissions.proof(),
      receive: Permissions.proof(),
>>>>>>> c3d602f2
    });
  }

  /** This deploy method lets a another token account deploy their zkApp and verification key as a child of this token contract.
   * This is important since we want the native token id of the deployed zkApp to be the token id of the token contract.
   */
  @method deployZkapp(address: PublicKey, verificationKey: VerificationKey) {
    let tokenId = this.token.id;
    let zkapp = AccountUpdate.defaultAccountUpdate(address, tokenId);
    this.approve(zkapp);
    AccountUpdate.setValue(zkapp.update.permissions, {
      ...Permissions.default(),
      send: Permissions.proof(),
    });
    AccountUpdate.setValue(zkapp.update.verificationKey, verificationKey);
    zkapp.sign();
  }

  @method init() {
    super.init();
    let address = this.self.body.publicKey;
    let receiver = this.token.mint({
      address,
      amount: this.SUPPLY,
    });
    receiver.account.isNew.assertEquals(Bool(true));
    this.balance.subInPlace(Mina.accountCreationFee());
    this.totalAmountInCirculation.set(this.SUPPLY.sub(100_000_000));
  }

  @method mint(receiverAddress: PublicKey, amount: UInt64) {
    let totalAmountInCirculation = this.totalAmountInCirculation.get();
    this.totalAmountInCirculation.assertEquals(totalAmountInCirculation);
    let newTotalAmountInCirculation = totalAmountInCirculation.add(amount);
    newTotalAmountInCirculation.value.assertLte(
      this.SUPPLY.value,
      "Can't mint more than the total supply"
    );
    this.token.mint({
      address: receiverAddress,
      amount,
    });
    this.totalAmountInCirculation.set(newTotalAmountInCirculation);
  }

  @method burn(receiverAddress: PublicKey, amount: UInt64) {
    let totalAmountInCirculation = this.totalAmountInCirculation.get();
    this.totalAmountInCirculation.assertEquals(totalAmountInCirculation);
    let newTotalAmountInCirculation = totalAmountInCirculation.sub(amount);
    totalAmountInCirculation.value.assertGte(
      UInt64.from(0).value,
      "Can't burn less than 0"
    );
    this.token.burn({
      address: receiverAddress,
      amount,
    });
    this.totalAmountInCirculation.set(newTotalAmountInCirculation);
  }

  @method approveTransferCallback(
    senderAddress: PublicKey,
    receiverAddress: PublicKey,
    amount: UInt64,
    callback: Experimental.Callback<any>
  ) {
    let layout = AccountUpdate.Layout.NoChildren; // Allow only 1 accountUpdate with no children
    let senderAccountUpdate = this.approve(callback, layout);
    let negativeAmount = Int64.fromObject(
      senderAccountUpdate.body.balanceChange
    );
    negativeAmount.assertEquals(Int64.from(amount).neg());
    let tokenId = this.token.id;
    senderAccountUpdate.body.tokenId.assertEquals(tokenId);
    senderAccountUpdate.body.publicKey.assertEquals(senderAddress);
    let receiverAccountUpdate = Experimental.createChildAccountUpdate(
      this.self,
      receiverAddress,
      tokenId
    );
    receiverAccountUpdate.balance.addInPlace(amount);
  }

  @method setValidTokenSymbol() {
    this.tokenSymbol.set(tokenSymbol);
  }
}

class ZkAppB extends SmartContract {
  @method approveZkapp(amount: UInt64) {
    this.balance.subInPlace(amount);
  }
}

class ZkAppC extends SmartContract {
  @method approveZkapp(amount: UInt64) {
    this.balance.subInPlace(amount);
  }

  @method approveIncorrectLayout(amount: UInt64) {
    this.balance.subInPlace(amount);
    let update = AccountUpdate.defaultAccountUpdate(this.address);
    this.self.approve(update);
  }
}

let feePayerKey: PrivateKey;
let tokenZkappKey: PrivateKey;
let tokenZkappAddress: PublicKey;
let tokenZkapp: TokenContract;
let tokenId: Field;

let zkAppBKey: PrivateKey;
let zkAppBAddress: PublicKey;
let zkAppB: ZkAppB;

let zkAppCKey: PrivateKey;
let zkAppCAddress: PublicKey;
let zkAppC: ZkAppC;

function setupAccounts() {
  let Local = Mina.LocalBlockchain({ proofsEnabled: true });
  Mina.setActiveInstance(Local);
  feePayerKey = Local.testAccounts[0].privateKey;

  tokenZkappKey = PrivateKey.random();
  tokenZkappAddress = tokenZkappKey.toPublicKey();

  tokenZkapp = new TokenContract(tokenZkappAddress);
  tokenId = tokenZkapp.token.id;

  zkAppBKey = Local.testAccounts[1].privateKey;
  zkAppBAddress = zkAppBKey.toPublicKey();
  zkAppB = new ZkAppB(zkAppBAddress, tokenId);

  zkAppCKey = Local.testAccounts[2].privateKey;
  zkAppCAddress = zkAppCKey.toPublicKey();
  zkAppC = new ZkAppC(zkAppCAddress, tokenId);
}

async function setupLocal() {
  setupAccounts();
  let tx = await Mina.transaction(feePayerKey, () => {
    let feePayerUpdate = AccountUpdate.createSigned(feePayerKey);
    feePayerUpdate.balance.subInPlace(Mina.accountCreationFee().mul(1));
    feePayerUpdate.send({
      to: tokenZkappAddress,
      amount: Mina.accountCreationFee(),
    });
    tokenZkapp.deploy();
  });
  await tx.prove();
  tx.sign([tokenZkappKey]);
  await tx.send();
}

async function setupLocalProofs() {
  setupAccounts();
  zkAppC = new ZkAppC(zkAppCAddress, tokenId);
  let tx = await Mina.transaction({ feePayerKey }, () => {
    let feePayerUpdate = AccountUpdate.createSigned(feePayerKey);
    feePayerUpdate.balance.subInPlace(Mina.accountCreationFee().mul(3));
    feePayerUpdate.send({
      to: tokenZkappAddress,
      amount: Mina.accountCreationFee(),
    });
    tokenZkapp.deploy();
    tokenZkapp.deployZkapp(zkAppBAddress, ZkAppB._verificationKey!);
    tokenZkapp.deployZkapp(zkAppCAddress, ZkAppC._verificationKey!);
  });
  await tx.prove();
  tx.sign([tokenZkappKey, zkAppBKey, zkAppCKey]);
  await tx.send();
}

describe('Token', () => {
  beforeAll(async () => {
    await isReady;
    await TokenContract.compile();
    await ZkAppB.compile();
    await ZkAppC.compile();
  });

  afterAll(() => setTimeout(shutdown, 0));

  describe('Signature Authorization', () => {
    /*
      test case description:
      Check token contract can be deployed and initialized
      tested cases:
        - create a new token
        - deploy a zkApp under a custom token
        - create a new valid token with a different parentTokenId
        - set the token symbol after deployment
    */
    describe('Token Contract Creation/Deployment', () => {
      beforeEach(async () => {
        await setupLocal();
      });

      test('correct token id can be derived with an existing token owner', () => {
        expect(tokenId).toEqual(Token.getId(tokenZkappAddress));
      });

      test('deployed token contract exists in the ledger', () => {
        expect(Mina.getAccount(tokenZkappAddress, tokenId)).toBeDefined();
      });

      test('create a valid token with a different parentTokenId', async () => {
        const newTokenId = new Token({
          tokenOwner: zkAppBAddress,
          parentTokenId: tokenId,
        }).id;
        expect(newTokenId).toBeDefined();
      });

      test('setting a valid token symbol on a token contract', async () => {
        await (
          await Mina.transaction({ feePayerKey }, () => {
            tokenZkapp.setValidTokenSymbol();
            tokenZkapp.sign(tokenZkappKey);
          })
        ).send();
        const symbol = Mina.getAccount(tokenZkappAddress).tokenSymbol;
        expect(tokenSymbol).toBeDefined();
        expect(symbol).toEqual(tokenSymbol);
      });
    });

    /*
      test case description:
      token contract can mint new tokens with a signature
      tested cases:
        - mints and updates the token balance of the receiver
        - fails if we mint over an overflow amount
    */
    describe('Mint token', () => {
      beforeEach(async () => {
        await setupLocal();
      });

      test('token contract can succesfully mint and updates the balances in the ledger (signature)', async () => {
        await (
          await Mina.transaction({ feePayerKey }, () => {
            AccountUpdate.fundNewAccount(feePayerKey);
            tokenZkapp.mint(zkAppBAddress, UInt64.from(100_000));
            tokenZkapp.sign(tokenZkappKey);
          })
        ).send();
        expect(
          Mina.getBalance(zkAppBAddress, tokenId).value.toBigInt()
        ).toEqual(100_000n);
      });

      test('minting should fail if overflow occurs ', async () => {
        await Mina.transaction(feePayerKey, () => {
          AccountUpdate.fundNewAccount(feePayerKey);
          tokenZkapp.mint(zkAppBAddress, UInt64.from(100_000_000_000));
          tokenZkapp.sign(tokenZkappKey);
        }).catch((e) => {
          expect(e).toBeDefined();
        });
      });
    });
<<<<<<< HEAD

    it('should reject tx if user bypasses the token contract by using an empty account update', async () => {
      let tx = await Mina.transaction(feePayer, () => {
        // pay fees for creating user's token X account
        AccountUpdate.fundNewAccount(feePayer);
        // 😈😈😈 mint tokens without authorization 😈😈😈
        zkapp.experimental.token.mint({
          address: tokenAccount1,
          amount: UInt64.from(100_000),
        });
        AccountUpdate.attachToTransaction(zkapp.self);
      });
      await expect(tx.send()).rejects.toThrow(/Update_not_permitted_access/);
    });
  });
=======
>>>>>>> c3d602f2

    /*
      test case description:
      token contract can burn tokens with a signature
      tested cases:
        - burns and updates the token balance of the receiver
        - fails if we burn more than the balance amount
    */
    describe('Burn token', () => {
      beforeEach(async () => {
        await setupLocal();
      });
      test('token contract can succesfully burn and updates the balances in the ledger (signature)', async () => {
        await (
          await Mina.transaction(feePayerKey, () => {
            AccountUpdate.fundNewAccount(feePayerKey);
            tokenZkapp.mint(zkAppBAddress, UInt64.from(100_000));
            tokenZkapp.sign(tokenZkappKey);
          })
        ).send();
        await (
          await Mina.transaction(feePayerKey, () => {
            tokenZkapp.burn(zkAppBAddress, UInt64.from(10_000));
            tokenZkapp.sign(tokenZkappKey);
          })
        )
          .sign([zkAppBKey])
          .send();
        expect(
          Mina.getBalance(zkAppBAddress, tokenId).value.toBigInt()
        ).toEqual(90_000n);
      });

      test('throw error if token owner burns more tokens than token account has', async () => {
        await (
          await Mina.transaction(feePayerKey, () => {
            AccountUpdate.fundNewAccount(feePayerKey);
            tokenZkapp.mint(zkAppBAddress, UInt64.from(1_000));
            tokenZkapp.sign(tokenZkappKey);
          })
        ).send();
        let tx = (
          await Mina.transaction(feePayerKey, () => {
            tokenZkapp.burn(zkAppBAddress, UInt64.from(10_000));
            tokenZkapp.sign(tokenZkappKey);
          })
        ).sign([zkAppBKey]);
        await expect(tx.send()).rejects.toThrow();
      });
    });

    /*
      test case description:
      token contract can transfer tokens with a signature
      tested cases:
        - sends tokens and updates the balance of the receiver
        - fails if no account creation fee is payed for the new token account
        - fails if we transfer more than the balance amount
    */
    describe('Transfer', () => {
      beforeEach(async () => {
        await setupLocal();
      });

      test('change the balance of a token account after sending', async () => {
        let tx = await Mina.transaction(feePayerKey, () => {
          AccountUpdate.fundNewAccount(feePayerKey);
          tokenZkapp.mint(zkAppBAddress, UInt64.from(100_000));
          tokenZkapp.sign(tokenZkappKey);
        });
        await tx.send();

        tx = await Mina.transaction(feePayerKey, () => {
          AccountUpdate.fundNewAccount(feePayerKey);
          tokenZkapp.token.send({
            from: zkAppBAddress,
            to: zkAppCAddress,
            amount: UInt64.from(10_000),
          });
          AccountUpdate.attachToTransaction(tokenZkapp.self);
          tokenZkapp.sign(tokenZkappKey);
        });
        tx.sign([zkAppBKey, zkAppCKey]);
        await tx.send();

        expect(
          Mina.getBalance(zkAppBAddress, tokenId).value.toBigInt()
        ).toEqual(90_000n);
        expect(
          Mina.getBalance(zkAppCAddress, tokenId).value.toBigInt()
        ).toEqual(10_000n);
      });

      test('should error creating a token account if no account creation fee is specified', async () => {
        await (
          await Mina.transaction(feePayerKey, () => {
            AccountUpdate.fundNewAccount(feePayerKey);
            tokenZkapp.mint(zkAppBAddress, UInt64.from(100_000));
            tokenZkapp.sign(tokenZkappKey);
          })
        ).send();
        let tx = (
          await Mina.transaction(feePayerKey, () => {
            tokenZkapp.token.send({
              from: zkAppBAddress,
              to: zkAppCAddress,
              amount: UInt64.from(10_000),
            });
            AccountUpdate.attachToTransaction(tokenZkapp.self);

            tokenZkapp.sign(tokenZkappKey);
          })
        ).sign([zkAppBKey]);

        await expect(tx.send()).rejects.toThrow();
      });

      test('should error if sender sends more tokens than they have', async () => {
        await (
          await Mina.transaction(feePayerKey, () => {
            AccountUpdate.fundNewAccount(feePayerKey);
            tokenZkapp.mint(zkAppBAddress, UInt64.from(100_000));
            tokenZkapp.sign(tokenZkappKey);
          })
        ).send();
        let tx = (
          await Mina.transaction(feePayerKey, () => {
            tokenZkapp.token.send({
              from: zkAppBAddress,
              to: zkAppCAddress,
              amount: UInt64.from(100_000),
            });
            AccountUpdate.attachToTransaction(tokenZkapp.self);
            tokenZkapp.sign(tokenZkappKey);
          })
        ).sign([zkAppBKey]);
        await expect(tx.send()).rejects.toThrow();
      });
    });
  });

  describe('Proof Authorization', () => {
    /*
      test case description:
      Check token contract can be deployed and initialized with proofs
      tested cases:
        - can deploy and initialize child contracts of the parent token contract
    */
    describe('Token Contract Creation/Deployment', () => {
      beforeEach(async () => {
        await setupLocalProofs();
      });

      test('should successfully deploy a token account under a zkApp', async () => {
        expect(Mina.getAccount(zkAppBAddress, tokenId)).toBeDefined();
        expect(Mina.getAccount(zkAppBAddress, tokenId).tokenId).toEqual(
          tokenId
        );
        expect(Mina.getAccount(zkAppCAddress, tokenId)).toBeDefined();
        expect(Mina.getAccount(zkAppCAddress, tokenId).tokenId).toEqual(
          tokenId
        );
      });
    });

    /*
      test case description:
      token contract can mint new tokens with a proof
      tested cases:
        - mints and updates the token balance of the receiver
    */
    describe('Mint token', () => {
      beforeEach(async () => {
        await setupLocal();
      });

      test('token contract can succesfully mint and updates the balances in the ledger (proof)', async () => {
        let tx = await Mina.transaction(feePayerKey, () => {
          AccountUpdate.fundNewAccount(feePayerKey);
          tokenZkapp.mint(zkAppBAddress, UInt64.from(100_000));
        });
        await tx.prove();
        tx.sign([tokenZkappKey]);
        await tx.send();
        expect(
          Mina.getBalance(zkAppBAddress, tokenId).value.toBigInt()
        ).toEqual(100_000n);
      });
    });

    describe('Burn token', () => {
      beforeEach(async () => {
        await setupLocal();
      });

      /*
      test case description:
      token contract can burn tokens with a proof 
      tested cases:
        - burns and updates the token balance of the receiver
    */
      test('token contract can succesfully burn and updates the balances in the ledger (proof)', async () => {
        await (
          await Mina.transaction(feePayerKey, () => {
            AccountUpdate.fundNewAccount(feePayerKey);
            tokenZkapp.mint(zkAppBAddress, UInt64.from(100_000));
            tokenZkapp.sign(tokenZkappKey);
          })
        ).send();
        let tx = await Mina.transaction(feePayerKey, () => {
          tokenZkapp.burn(zkAppBAddress, UInt64.from(10_000));
          tokenZkapp.sign(tokenZkappKey);
        });
        await tx.prove();
        tx.sign([zkAppBKey]);
        await tx.send();
        expect(
          Mina.getBalance(zkAppBAddress, tokenId).value.toBigInt()
        ).toEqual(90_000n);
      });
    });

    /*
      test case description:
      token contract can transfer tokens with a proof
      tested cases:
        - approves a transfer and updates the token balance of the sender and receiver
        - fails if we specify an incorrect layout to witness when authorizing a transfer
        - fails if we specify an empty parent accountUpdate to bypass authorization
    */
    describe('Transfer', () => {
      beforeEach(async () => {
        await setupLocalProofs();
      });

      test('should approve and the balance of a token account after sending', async () => {
        await (
          await Mina.transaction(feePayerKey, () => {
            tokenZkapp.mint(zkAppBAddress, UInt64.from(100_000));
            tokenZkapp.sign(tokenZkappKey);
          })
        ).send();

        let tx = await Mina.transaction(feePayerKey, () => {
          let approveSendingCallback = Experimental.Callback.create(
            zkAppB,
            'approveZkapp',
            [UInt64.from(10_000)]
          );
          tokenZkapp.approveTransferCallback(
            zkAppBAddress,
            zkAppCAddress,
            UInt64.from(10_000),
            approveSendingCallback
          );
        });
        await tx.prove();
        await tx.send();

        expect(
          Mina.getBalance(zkAppBAddress, tokenId).value.toBigInt()
        ).toEqual(90_000n);
        expect(
          Mina.getBalance(zkAppCAddress, tokenId).value.toBigInt()
        ).toEqual(10_000n);
      });

      test('should fail to approve with an incorrect layout', async () => {
        await (
          await Mina.transaction(feePayerKey, () => {
            tokenZkapp.mint(zkAppCAddress, UInt64.from(100_000));
            tokenZkapp.sign(tokenZkappKey);
          })
        ).send();

        await Mina.transaction(feePayerKey, () => {
          let approveSendingCallback = Experimental.Callback.create(
            zkAppC,
            'approveIncorrectLayout',
            [UInt64.from(10_000)]
          );
          expect(() => {
            tokenZkapp.approveTransferCallback(
              zkAppBAddress,
              zkAppCAddress,
              UInt64.from(10_000),
              approveSendingCallback
            );
          }).toThrow();
        });
      });

      test.skip('should reject tx if user bypasses the token contract by using an empty account update', async () => {
        let tx = await Mina.transaction(feePayerKey, () => {
          AccountUpdate.fundNewAccount(feePayerKey);
          tokenZkapp.token.mint({
            address: zkAppBAddress,
            amount: UInt64.from(100_000),
          });
          AccountUpdate.attachToTransaction(tokenZkapp.self);
        });
        await expect(tx.send()).rejects.toThrow(/Update_not_permitted_access/);
      });
    });
  });
});<|MERGE_RESOLUTION|>--- conflicted
+++ resolved
@@ -31,12 +31,9 @@
     this.setPermissions({
       ...Permissions.default(),
       editState: Permissions.proofOrSignature(),
-<<<<<<< HEAD
       access: Permissions.proofOrSignature(),
-=======
       send: Permissions.proof(),
       receive: Permissions.proof(),
->>>>>>> c3d602f2
     });
   }
 
@@ -301,24 +298,6 @@
         });
       });
     });
-<<<<<<< HEAD
-
-    it('should reject tx if user bypasses the token contract by using an empty account update', async () => {
-      let tx = await Mina.transaction(feePayer, () => {
-        // pay fees for creating user's token X account
-        AccountUpdate.fundNewAccount(feePayer);
-        // 😈😈😈 mint tokens without authorization 😈😈😈
-        zkapp.experimental.token.mint({
-          address: tokenAccount1,
-          amount: UInt64.from(100_000),
-        });
-        AccountUpdate.attachToTransaction(zkapp.self);
-      });
-      await expect(tx.send()).rejects.toThrow(/Update_not_permitted_access/);
-    });
-  });
-=======
->>>>>>> c3d602f2
 
     /*
       test case description:
@@ -611,7 +590,7 @@
         });
       });
 
-      test.skip('should reject tx if user bypasses the token contract by using an empty account update', async () => {
+      test('should reject tx if user bypasses the token contract by using an empty account update', async () => {
         let tx = await Mina.transaction(feePayerKey, () => {
           AccountUpdate.fundNewAccount(feePayerKey);
           tokenZkapp.token.mint({

--- conflicted
+++ resolved
@@ -1,10 +1,5 @@
-<<<<<<< HEAD
-import { Bool, Scalar, Ledger } from '../snarky.js';
-import { Field, Group } from './core.js';
-=======
-import { Group, Bool, Ledger } from '../snarky.js';
-import { Field, Scalar } from './core.js';
->>>>>>> b5c57677
+import { Bool, Ledger } from '../snarky.js';
+import { Field, Group, Scalar } from './core.js';
 import { prop, CircuitValue, AnyConstructor } from './circuit_value.js';
 import { hashWithPrefix } from './hash.js';
 import {

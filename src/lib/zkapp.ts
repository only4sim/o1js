--- conflicted
+++ resolved
@@ -28,12 +28,8 @@
   partyToPublicInput,
   Authorization,
   CallForest,
-<<<<<<< HEAD
   TokenId,
-=======
-  getDefaultTokenId,
   SendParams,
->>>>>>> fb264ee0
 } from './party';
 import { PrivateKey, PublicKey } from './signature';
 import * as Mina from './mina';

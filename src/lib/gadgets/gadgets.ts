--- conflicted
+++ resolved
@@ -2,11 +2,7 @@
  * Wrapper file for various gadgets, with a namespace and doccomments.
  */
 import { rangeCheck64 } from './range-check.js';
-<<<<<<< HEAD
-import { xor, not, rotate } from './bitwise.js';
-=======
-import { rotate, xor, and } from './bitwise.js';
->>>>>>> bde4fc07
+import { not, rotate, xor, and } from './bitwise.js';
 import { Field } from '../core.js';
 
 export { Gadgets };
@@ -110,7 +106,6 @@
   xor(a: Field, b: Field, length: number) {
     return xor(a, b, length);
   },
-<<<<<<< HEAD
 
   /**
    * Bitwise NOT gate on {@link Field} elements. Equivalent to the [bitwise
@@ -139,7 +134,7 @@
    */
   not(a: Field, length: number) {
     return not(a, length);
-=======
+  },
   /**
    * Bitwise AND gadget on {@link Field} elements. Equivalent to the [bitwise AND `&` operator in JavaScript](https://developer.mozilla.org/en-US/docs/Web/JavaScript/Reference/Operators/Bitwise_AND).
    * The AND gate works by comparing two bits and returning `1` if both bits are `1`, and `0` otherwise.
@@ -172,6 +167,5 @@
    */
   and(a: Field, b: Field, length: number) {
     return and(a, b, length);
->>>>>>> bde4fc07
   },
 };
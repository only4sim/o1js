--- conflicted
+++ resolved
@@ -1,17 +1,12 @@
 /**
  * Wrapper file for various gadgets, with a namespace and doccomments.
  */
-<<<<<<< HEAD
 import {
   compactMultiRangeCheck,
   multiRangeCheck,
   rangeCheck64,
 } from './range-check.js';
-import { rotate, xor, and } from './bitwise.js';
-=======
-import { rangeCheck64 } from './range-check.js';
 import { rotate, xor, and, leftShift, rightShift } from './bitwise.js';
->>>>>>> a891c4b2
 import { Field } from '../core.js';
 
 export { Gadgets };

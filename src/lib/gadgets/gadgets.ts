/**
 * Wrapper file for various gadgets, with a namespace and doccomments.
 */
import { rangeCheck64 } from './range-check.js';
<<<<<<< HEAD
import { xor, and } from './bitwise.js';
=======
import { xor, rotate } from './bitwise.js';
>>>>>>> 99963daa
import { Field } from '../core.js';

export { Gadgets };

const Gadgets = {
  /**
   * Asserts that the input value is in the range [0, 2^64).
   *
   * This function proves that the provided field element can be represented with 64 bits.
   * If the field element exceeds 64 bits, an error is thrown.
   *
   * @param x - The value to be range-checked.
   *
   * @throws Throws an error if the input value exceeds 64 bits.
   *
   * @example
   * ```ts
   * const x = Provable.witness(Field, () => Field(12345678n));
   * Gadgets.rangeCheck64(x); // successfully proves 64-bit range
   *
   * const xLarge = Provable.witness(Field, () => Field(12345678901234567890123456789012345678n));
   * Gadgets.rangeCheck64(xLarge); // throws an error since input exceeds 64 bits
   * ```
   *
   * **Note**: Small "negative" field element inputs are interpreted as large integers close to the field size,
   * and don't pass the 64-bit check. If you want to prove that a value lies in the int64 range [-2^63, 2^63),
   * you could use `rangeCheck64(x.add(1n << 63n))`.
   */
  rangeCheck64(x: Field) {
    return rangeCheck64(x);
  },
  /**
   * A (left and right) rotation operates similarly to the shift operation (`<<` for left and `>>` for right) in JavaScript,
   * with the distinction that the bits are circulated to the opposite end of a 64-bit representation rather than being discarded.
   * For a left rotation, this means that bits shifted off the left end reappear at the right end.
   * Conversely, for a right rotation, bits shifted off the right end reappear at the left end.
   *
   * It’s important to note that these operations are performed considering the big-endian 64-bit representation of the number,
   * where the most significant (64th) bit is on the left end and the least significant bit is on the right end.
   * The `direction` parameter is a string that accepts either `'left'` or `'right'`, determining the direction of the rotation.
   *
   * **Important:** The gadget assumes that its input is at most 64 bits in size.
   *
   * If the input exceeds 64 bits, the gadget is invalid and does not prove correct execution of the rotation.
   * To safely use `rotate()`, you need to make sure that the value passed in is range-checked to 64 bits;
   * for example, using {@link Gadgets.rangeCheck64}.
   *
   * @param field {@link Field} element to rotate.
   * @param bits amount of bits to rotate this {@link Field} element with.
   * @param direction left or right rotation direction.
   *
   * @throws Throws an error if the input value exceeds 64 bits.
   *
   * @example
   * ```ts
   * const x = Provable.witness(Field, () => Field(0b001100));
   * const y = Gadgets.rotate(x, 2, 'left'); // left rotation by 2 bits
   * const z = Gadgets.rotate(x, 2, 'right'); // right rotation by 2 bits
   * y.assertEquals(0b110000);
   * z.assertEquals(0b000011);
   *
   * const xLarge = Provable.witness(Field, () => Field(12345678901234567890123456789012345678n));
   * Gadgets.rotate(xLarge, 32, "left"); // throws an error since input exceeds 64 bits
   * ```
   */
  rotate(field: Field, bits: number, direction: 'left' | 'right' = 'left') {
    return rotate(field, bits, direction);
  },

  /**
   * Bitwise XOR gadget on {@link Field} elements. Equivalent to the [bitwise XOR `^` operator in JavaScript](https://developer.mozilla.org/en-US/docs/Web/JavaScript/Reference/Operators/Bitwise_XOR).
   * A XOR gate works by comparing two bits and returning `1` if two bits differ, and `0` if two bits are equal.
   *
   * This gadget builds a chain of XOR gates recursively. Each XOR gate can verify 16 bit at most. If your input elements exceed 16 bit, another XOR gate will be added to the chain.
   *
   * The `length` parameter lets you define how many bits should be compared. `length` is rounded to the nearest multiple of 16, `paddedLength = ceil(length / 16) * 16`, and both input values are constrained to fit into `paddedLength` bits. The output is guaranteed to have at most `paddedLength` bits as well.
   *
   * **Note:** Specifying a larger `length` parameter adds additional constraints.
   *
   * It is also important to mention that specifying a smaller `length` allows the verifier to infer the length of the original input data (e.g. smaller than 16 bit if only one XOR gate has been used).
   * A zkApp developer should consider these implications when choosing the `length` parameter and carefully weigh the trade-off between increased amount of constraints and security.
   *
   * **Important:** Both {@link Field} elements need to fit into `2^paddedLength - 1`. Otherwise, an error is thrown and no proof can be generated.
   *
   * For example, with `length = 2` (`paddedLength = 16`), `xor()` will fail for any input that is larger than `2**16`.
   *
   * @param a {@link Field} element to compare.
   * @param b {@link Field} element to compare.
   * @param length amount of bits to compare.
   *
   * @throws Throws an error if the input values exceed `2^paddedLength - 1`.
   *
   * @example
   * ```ts
   * let a = Field(0b0101);
   * let b = Field(0b0011);
   *
   * let c = Gadgets.xor(a, b, 4); // xor-ing 4 bits
   * c.assertEquals(0b0110);
   * ```
   */
  xor(a: Field, b: Field, length: number) {
    return xor(a, b, length);
  },
  /**
   * Bitwise AND gadget on {@link Field} elements. Equivalent to the [bitwise AND `&` operator in JavaScript](https://developer.mozilla.org/en-US/docs/Web/JavaScript/Reference/Operators/Bitwise_AND).
   * An AND gate works by comparing two bits and returning `1` if both bits are `1`, and `0` otherwise.
   *
   * It can be checked by a double generic gate the that verifies the following relationship between the values below (in the process it also invokes the {@link Gadgets.xor} gadget which will create additional constraints depending on `length`).
   *
   * The generic gate verifies:\
   * `a + b = sum` and the conjunction equation `2 * and = sum - xor`\
   * Where:\
   * `a + b = sum`\
   * `a x b = xor`\
   * `a ^ b = and`
   *
   * You can find more details about the implementation in the [Mina book](https://o1-labs.github.io/proof-systems/specs/kimchi.html?highlight=gates#and)
   *
   * The `length` parameter lets you define how many bits should be compared. `length` is rounded to the nearest multiple of 16, `paddedLength = ceil(length / 16) * 16`, and both input values are constrained to fit into `paddedLength` bits. The output is guaranteed to have at most `paddedLength` bits as well.
   *
   * **Note:** Specifying a larger `length` parameter adds additional constraints.
   *
   * **Note:** Both {@link Field} elements need to fit into `2^paddedLength - 1`. Otherwise, an error is thrown and no proof can be generated..
   * For example, with `length = 2` (`paddedLength = 16`), `and()` will fail for any input that is larger than `2**16`.
   *
   * ```typescript
   * let a = Field(3);    // ... 000011
   * let b = Field(5);    // ... 000101
   *
   * let c = and(a, b, 2);    // ... 000001
   * c.assertEquals(1);
   * ```
   */
  and(a: Field, b: Field, length: number) {
    return and(a, b, length);
  },
};<|MERGE_RESOLUTION|>--- conflicted
+++ resolved
@@ -2,11 +2,7 @@
  * Wrapper file for various gadgets, with a namespace and doccomments.
  */
 import { rangeCheck64 } from './range-check.js';
-<<<<<<< HEAD
-import { xor, and } from './bitwise.js';
-=======
-import { xor, rotate } from './bitwise.js';
->>>>>>> 99963daa
+import { rotate, xor, and } from './bitwise.js';
 import { Field } from '../core.js';
 
 export { Gadgets };
@@ -75,7 +71,6 @@
   rotate(field: Field, bits: number, direction: 'left' | 'right' = 'left') {
     return rotate(field, bits, direction);
   },
-
   /**
    * Bitwise XOR gadget on {@link Field} elements. Equivalent to the [bitwise XOR `^` operator in JavaScript](https://developer.mozilla.org/en-US/docs/Web/JavaScript/Reference/Operators/Bitwise_XOR).
    * A XOR gate works by comparing two bits and returning `1` if two bits differ, and `0` if two bits are equal.

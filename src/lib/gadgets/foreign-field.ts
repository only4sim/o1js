--- conflicted
+++ resolved
@@ -1,18 +1,13 @@
-<<<<<<< HEAD
 import {
   inverse as modInverse,
   mod,
 } from '../../bindings/crypto/finite_field.js';
-=======
-import { mod } from '../../bindings/crypto/finite_field.js';
 import { provableTuple } from '../../bindings/lib/provable-snarky.js';
->>>>>>> fcbeb608
 import { Field } from '../field.js';
 import { Gates, foreignFieldAdd } from '../gates.js';
 import { Provable } from '../provable.js';
 import { Tuple } from '../util/types.js';
-<<<<<<< HEAD
-import { assert, bitSlice, exists, existsOne, toVar } from './common.js';
+import { assert, bitSlice, exists, toVars, toVar } from './common.js';
 import {
   L,
   lMask,
@@ -22,10 +17,6 @@
   L3,
   compactMultiRangeCheck,
 } from './range-check.js';
-=======
-import { assert, exists, toVars } from './common.js';
-import { L, lMask, multiRangeCheck, twoL, twoLMask } from './range-check.js';
->>>>>>> fcbeb608
 
 export { ForeignField, Field3, bigint3, Sign };
 
@@ -41,10 +32,9 @@
     return sum([x, y], [1n], f);
   },
   sub(x: Field3, y: Field3, f: bigint) {
-<<<<<<< HEAD
-    return sumChain([x, y], [-1n], f);
-  },
-  sumChain,
+    return sum([x, y], [-1n], f);
+  },
+  sum,
 
   mul(x: Field3, y: Field3, f: bigint) {
     return multiply(x, y, f);
@@ -55,18 +45,6 @@
   div(x: Field3, y: Field3, f: bigint, { allowZeroOverZero = false } = {}) {
     return divide(x, y, f, allowZeroOverZero);
   },
-
-  // helper methods
-  from(x: bigint): Field3 {
-    return Field3(split(x));
-  },
-  toBigint(x: Field3): bigint {
-    return collapse(bigint3(x));
-=======
-    return sum([x, y], [-1n], f);
->>>>>>> fcbeb608
-  },
-  sum,
 };
 
 /**
@@ -136,27 +114,26 @@
   return { result: [r0, r1, r2] satisfies Field3, overflow };
 }
 
-<<<<<<< HEAD
 function multiply(a: Field3, b: Field3, f: bigint): Field3 {
   assert(f < 1n << 259n, 'Foreign modulus fits in 259 bits');
 
   // constant case
   if (a.every((x) => x.isConstant()) && b.every((x) => x.isConstant())) {
-    let ab = ForeignField.toBigint(a) * ForeignField.toBigint(b);
-    return ForeignField.from(mod(ab, f));
+    let ab = Field3.toBigint(a) * Field3.toBigint(b);
+    return Field3.from(mod(ab, f));
   }
 
   // provable case
   let { r01, r2, q, q2Bound } = multiplyNoRangeCheck(a, b, f);
 
   // limb range checks on quotient and remainder
-  multiRangeCheck(...q);
+  multiRangeCheck(q);
   let r = compactMultiRangeCheck(r01, r2);
 
   // range check on q and r bounds
   // TODO: this uses one RC too many.. need global RC stack
   let r2Bound = weakBound(r2, f);
-  multiRangeCheck(q2Bound, r2Bound, toVar(0n));
+  multiRangeCheck([q2Bound, r2Bound, toVar(0n)]);
 
   return r;
 }
@@ -166,26 +143,26 @@
 
   // constant case
   if (x.every((x) => x.isConstant())) {
-    let xInv = modInverse(ForeignField.toBigint(x), f);
+    let xInv = modInverse(Field3.toBigint(x), f);
     assert(xInv !== undefined, 'inverse exists');
-    return ForeignField.from(xInv);
+    return Field3.from(xInv);
   }
 
   // provable case
   let xInv = exists(3, () => {
-    let xInv = modInverse(ForeignField.toBigint(x), f);
+    let xInv = modInverse(Field3.toBigint(x), f);
     return xInv === undefined ? [0n, 0n, 0n] : split(xInv);
   });
   let { r01, r2, q, q2Bound } = multiplyNoRangeCheck(x, xInv, f);
 
   // limb range checks on quotient and inverse
-  multiRangeCheck(...q);
-  multiRangeCheck(...xInv);
+  multiRangeCheck(q);
+  multiRangeCheck(xInv);
   // range check on q and xInv bounds
   // TODO: this uses one RC too many.. need global RC stack
   // TODO: make sure that we can just pass non-vars to multiRangeCheck() to get rid of this
   let xInv2Bound = weakBound(xInv[2], f);
-  multiRangeCheck(q2Bound, xInv2Bound, new Field(0n));
+  multiRangeCheck([q2Bound, xInv2Bound, new Field(0n)]);
 
   // assert r === 1
   r01.assertEquals(1n);
@@ -199,26 +176,26 @@
 
   // constant case
   if (x.every((x) => x.isConstant()) && y.every((x) => x.isConstant())) {
-    let yInv = modInverse(ForeignField.toBigint(y), f);
+    let yInv = modInverse(Field3.toBigint(y), f);
     assert(yInv !== undefined, 'inverse exists');
-    return ForeignField.from(mod(ForeignField.toBigint(x) * yInv, f));
+    return Field3.from(mod(Field3.toBigint(x) * yInv, f));
   }
 
   // provable case
   // to show that z = x/y, we prove that z*y = x and y != 0 (the latter avoids the unconstrained 0/0 case)
   let z = exists(3, () => {
-    let yInv = modInverse(ForeignField.toBigint(y), f);
+    let yInv = modInverse(Field3.toBigint(y), f);
     if (yInv === undefined) return [0n, 0n, 0n];
-    return split(mod(ForeignField.toBigint(x) * yInv, f));
+    return split(mod(Field3.toBigint(x) * yInv, f));
   });
   let { r01, r2, q, q2Bound } = multiplyNoRangeCheck(z, y, f);
 
   // limb range checks on quotient and result
-  multiRangeCheck(...q);
-  multiRangeCheck(...z);
+  multiRangeCheck(q);
+  multiRangeCheck(z);
   // range check on q and result bounds
   let z2Bound = weakBound(z[2], f);
-  multiRangeCheck(q2Bound, z2Bound, new Field(0n));
+  multiRangeCheck([q2Bound, z2Bound, new Field(0n)]);
 
   // check that r === x
   // this means we don't have to range check r
@@ -340,8 +317,6 @@
   return x.add(f2Bound);
 }
 
-function Field3(x: bigint3): Field3 {
-=======
 const Field3 = {
   /**
    * Turn a bigint into a 3-tuple of Fields
@@ -367,7 +342,6 @@
 };
 
 function toField3(x: bigint3): Field3 {
->>>>>>> fcbeb608
   return Tuple.map(x, (x) => new Field(x));
 }
 function bigint3(x: Field3): bigint3 {

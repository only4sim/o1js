import {
  customTypes,
  Layout,
  TypeMap,
  Json,
  AccountUpdate,
  ZkappCommand,
  emptyValue,
} from '../../provable/gen/transaction-bigint.js';
import {
  AuthRequired,
  Bool,
  Events,
  Field,
  SequenceEvents,
  SequenceState,
  ReceiptChainHash,
  Sign,
  TokenId,
  TokenSymbol,
  ZkappUri,
  PublicKey,
  StateHash,
} from '../../provable/transaction-leaves-bigint.js';
import { genericLayoutFold } from '../../provable/from-layout.js';
import { jsLayout } from '../../provable/gen/js-layout.js';
import { GenericProvable, primitiveTypeMap } from '../../provable/generic.js';
import { Scalar, PrivateKey, Group } from '../../provable/curve-bigint.js';
import { Signature } from '../../mina-signer/src/signature.js';
import { randomBytes } from '../../js_crypto/random.js';
import { alphabet } from '../../provable/base58.js';
import { bytesToBigInt } from '../../js_crypto/bigint-helpers.js';
import { Memo } from '../../mina-signer/src/memo.js';
import { ProvableExtended } from '../../provable/field-bigint.js';
import { tokenSymbolLength } from '../../provable/derived-leaves.js';
import { stringLengthInBytes } from '../../provable/binable.js';

export { Random, sample, withHardCoded };

type Random<T> = {
  create(): () => T;
  invalid?: Random<T>;
};
type RandomWithInvalid<T> = Required<Random<T>>;

function Random_<T>(
  next: () => T,
  toInvalid?: (valid: Random<T>) => Random<T>
): Random<T> {
  let rng: Random<T> = { create: () => next };
  if (toInvalid !== undefined) rng.invalid = toInvalid(rng);
  return rng;
}

function sample<T>(rng: Random<T>, size: number) {
  let next = rng.create();
  return Array.from({ length: size }, next);
}

const boolean = Random_(() => drawOneOf8() < 4);

const bool = map(boolean, Bool);
const uint32 = biguintWithInvalid(32);
const uint64 = biguintWithInvalid(64);

const field = fieldWithInvalid(Field);
const scalar = fieldWithInvalid(Scalar);

const sign = map(boolean, (b) => Sign(b ? 1 : -1));
const privateKey = Random_(PrivateKey.random);
const publicKey = publicKeyWithInvalid();
const keypair = map(privateKey, (privatekey) => ({
  privatekey,
  publicKey: PrivateKey.toPublicKey(privatekey),
}));

const tokenId = oneOf(TokenId.emptyValue(), field);
const stateHash = field;
const authRequired = map(
  oneOf<Json.AuthRequired[]>(
    'None',
    'Proof',
    'Signature',
    'Either',
    'Impossible'
  ),
  AuthRequired.fromJSON
);
const tokenSymbolString = reject(
  string(nat(tokenSymbolLength)),
  (s) => stringLengthInBytes(s) > 6
);
<<<<<<< HEAD
const tokenSymbol = map(tokenSymbolString, TokenSymbol.fromJSON);
const events = mapWithInvalid(
  array(array(field, int(1, 5)), nat(2)),
  Events.fromList
);
const actions = mapWithInvalid(
  array(array(field, int(1, 5)), nat(2)),
  SequenceEvents.fromList
);
const sequenceState = oneOf(SequenceState.emptyValue(), field);
const receiptChainHash = oneOf(ReceiptChainHash.emptyValue(), field);
const zkappUri = map(string(nat(50)), ZkappUri.fromJSON);
=======
const Actions = Events;
const ActionState = oneOf(Bigint.ActionState.emptyValue(), Field);
const ReceiptChainHash = oneOf(Bigint.ReceiptChainHash.emptyValue(), Field);
const ZkappUri = map(string(nat(50)), Bigint.ZkappUri.fromJSON);
>>>>>>> 8defb781

const PrimitiveMap = primitiveTypeMap<bigint>();
type Types = typeof TypeMap & typeof customTypes & typeof PrimitiveMap;
type Provable<T> = GenericProvable<T, bigint>;
type Generators = {
  [K in keyof Types]: Types[K] extends Provable<infer U> ? Random<U> : never;
};
const Generators: Generators = {
<<<<<<< HEAD
  Field: field,
  Bool: bool,
  UInt32: uint32,
  UInt64: uint64,
  Sign: sign,
  PublicKey: publicKey,
  TokenId: tokenId,
  StateHash: stateHash,
  AuthRequired: authRequired,
  TokenSymbol: tokenSymbol,
  Events: events,
  SequenceEvents: actions,
  SequenceState: sequenceState,
  ReceiptChainHash: receiptChainHash,
  ZkappUri: zkappUri,
=======
  Field,
  Bool,
  UInt32,
  UInt64,
  Sign,
  PublicKey,
  TokenId,
  AuthRequired,
  TokenSymbol,
  Events,
  Actions,
  ActionState,
  ReceiptChainHash,
  ZkappUri,
>>>>>>> 8defb781
  null: constant(null),
  string: base58(nat(50)), // TODO replace various strings, like signature, with parsed types
  number: nat(3),
};
let typeToBigintGenerator = new Map<Provable<any>, Random<any>>(
  [TypeMap, PrimitiveMap, customTypes]
    .map(Object.entries)
    .flat()
    .map(([key, value]) => [value, Generators[key as keyof Generators]])
);

// transaction stuff
const accountUpdate = mapWithInvalid(
  generatorFromLayout<AccountUpdate>(jsLayout.AccountUpdate as any, {
    isJson: false,
  }),
  (a) => {
    // TODO set proof to none since we can't generate a valid random one
    a.authorization.proof = undefined;
    // TODO set signature to null since the deriver encodes it as arbitrary string
    a.authorization.signature = undefined;
    // ensure authorization kind is valid
    let { isProved, isSigned } = a.body.authorizationKind;
    if (isProved && isSigned) {
      a.body.authorizationKind.isProved = Bool(false);
    }
    if (!a.body.authorizationKind.isProved) {
      a.body.authorizationKind.verificationKeyHash = Field(0);
    }
    // ensure mayUseToken is valid
    let { inheritFromParent, parentsOwnToken } = a.body.mayUseToken;
    if (inheritFromParent && parentsOwnToken) {
      a.body.mayUseToken.inheritFromParent = Bool(false);
    }
    return a;
  }
);

const feePayer = generatorFromLayout<ZkappCommand['feePayer']>(
  jsLayout.ZkappCommand.entries.feePayer as any,
  { isJson: false }
);
const memoString = reject(string(nat(32)), (s) => stringLengthInBytes(s) > 32);
const memo = map(memoString, (s) => Memo.toBase58(Memo.fromString(s)));
const signature = record({ r: field, s: scalar });

// invalid json inputs can contain invalid stringified numbers, but also non-numeric strings
const toString = <T>(rng: Random<T>) => map(rng, String);
const nonInteger = map(uint32, fraction(3), (x, frac) => Number(x) + frac);
const nonNumericString = reject(
  string(nat(20)),
  (str: any) => !isNaN(str) && !isNaN(parseFloat(str))
);
const invalidUint64Json = toString(
  oneOf(uint64.invalid, nonInteger, nonNumericString)
);
const invalidUint32Json = toString(
  oneOf(uint32.invalid, nonInteger, nonNumericString)
);

// some json versions of those types
let json_ = {
  uint64: { ...toString(uint64), invalid: invalidUint64Json },
  uint32: { ...toString(uint32), invalid: invalidUint32Json },
  publicKey: withInvalidBase58(mapWithInvalid(publicKey, PublicKey.toBase58)),
  privateKey: withInvalidBase58(map(privateKey, PrivateKey.toBase58)),
  keypair: map(keypair, ({ privatekey, publicKey }) => ({
    privateKey: PrivateKey.toBase58(privatekey),
    publicKey: PublicKey.toBase58(publicKey),
  })),
  signature: withInvalidBase58(map(signature, Signature.toBase58)),
  signatureJson: map(signature, Signature.toJSON),
  field: mapWithInvalid(field, Field.toJSON),
};

function withInvalidRandomString<T extends string>(rng: Random<T>) {
  return { ...rng, invalid: string(30) as Random<T> };
}

type JsonGenerators = {
  [K in keyof Types]: Types[K] extends ProvableExtended<any, infer J>
    ? Random<J>
    : never;
};
const JsonGenerators: JsonGenerators = {
  Field: json_.field,
  Bool: boolean,
  UInt32: json_.uint32,
  UInt64: json_.uint64,
  Sign: withInvalidRandomString(map(sign, Sign.toJSON)),
  PublicKey: json_.publicKey,
  TokenId: withInvalidBase58(map(tokenId, TokenId.toJSON)),
  StateHash: withInvalidBase58(map(stateHash, StateHash.toJSON)),
  AuthRequired: withInvalidRandomString(map(authRequired, AuthRequired.toJSON)),
  TokenSymbol: Object.assign(tokenSymbolString, {
    invalid: string(int(tokenSymbolLength + 1, 20)),
  }),
  Events: mapWithInvalid(events, Events.toJSON),
  SequenceEvents: mapWithInvalid(actions, SequenceEvents.toJSON),
  SequenceState: mapWithInvalid(sequenceState, SequenceState.toJSON),
  ReceiptChainHash: mapWithInvalid(receiptChainHash, ReceiptChainHash.toJSON),
  ZkappUri: string(nat(50)),
  null: constant(null),
  string: base58(nat(50)),
  number: nat(3),
};
let typeToJsonGenerator = new Map<Provable<any>, Random<any>>(
  [TypeMap, PrimitiveMap, customTypes]
    .map(Object.entries)
    .flat()
    .map(([key, value]) => [value, JsonGenerators[key as keyof JsonGenerators]])
);

const accountUpdateJson = mapWithInvalid(
  generatorFromLayout<Json.AccountUpdate>(jsLayout.AccountUpdate as any, {
    isJson: true,
  }),
  (a) => {
    // TODO set proof to null since we can't generate a valid random one
    a.authorization.proof = null;
    // TODO set signature to null since the deriver encodes it as arbitrary string
    a.authorization.signature = null;
    // ensure authorization kind is valid
    let { isProved, isSigned } = a.body.authorizationKind;
    if (isProved && isSigned) {
      a.body.authorizationKind.isProved = false;
    }
    if (!a.body.authorizationKind.isProved) {
      a.body.authorizationKind.verificationKeyHash = '0';
    }
    // ensure mayUseToken is valid
    let { inheritFromParent, parentsOwnToken } = a.body.mayUseToken;
    if (inheritFromParent && parentsOwnToken) {
      a.body.mayUseToken.inheritFromParent = false;
    }
    return a;
  }
);
const feePayerJson = generatorFromLayout<Json.ZkappCommand['feePayer']>(
  jsLayout.ZkappCommand.entries.feePayer as any,
  { isJson: true }
);

const json = {
  ...json_,
  accountUpdate: accountUpdateJson,
  feePayer: feePayerJson,
  memoString,
};

const Random = Object.assign(Random_, {
  constant,
  int,
  nat,
  fraction,
  boolean,
  bytes,
  string,
  base58,
  array: Object.assign(array, { ofSize: arrayOfSizeValid }),
  record,
  map: Object.assign(map, { withInvalid: mapWithInvalid }),
  step,
  oneOf,
  withHardCoded,
  dependent,
  apply,
  dice: Object.assign(dice, { ofSize: diceOfSize() }),
  field,
  bool,
  uint32,
  uint64,
  privateKey,
  publicKey,
  scalar,
  signature,
  accountUpdate,
  feePayer,
  memo,
  json,
});

function generatorFromLayout<T>(
  typeData: Layout,
  { isJson }: { isJson: boolean }
): Random<T> {
  let typeToGenerator = isJson ? typeToJsonGenerator : typeToBigintGenerator;
  return genericLayoutFold<undefined, Random<any>, TypeMap, Json.TypeMap>(
    TypeMap,
    customTypes,
    {
      map(type, _, name) {
        let rng = typeToGenerator.get(type);
        if (rng === undefined)
          throw Error(`could not find generator for type ${name}`);
        return rng;
      },
      reduceArray(_, typeData) {
        let element = generatorFromLayout(typeData.inner, { isJson });
        let size = typeData.staticLength ?? Random.nat(20);
        return array(element, size);
      },
      reduceObject(keys, object) {
        // hack to not sample invalid vk hashes (because vk hash is correlated with other fields, and has to be overriden)
        if (keys.includes('verificationKeyHash')) {
          (object as any).verificationKeyHash = noInvalid(
            (object as any).verificationKeyHash
          );
        }
        return record(object);
      },
      reduceFlaggedOption({ isSome, value }, typeData) {
        if (isJson) {
          return oneOf(null, value);
        } else {
          return mapWithInvalid(isSome, value, (isSome, value) => {
            let isSomeBoolean = TypeMap.Bool.toJSON(isSome);
            if (!isSomeBoolean) return emptyValue(typeData);
            return { isSome, value };
          });
        }
      },
      reduceOrUndefined(_, innerTypeData) {
        return oneOf(
          isJson ? null : undefined,
          generatorFromLayout(innerTypeData, { isJson })
        );
      },
    },
    typeData,
    undefined
  );
}

function constant<T>(t: T) {
  return Random_(() => t);
}

function bytes(size: number | Random<number>): Random<number[]> {
  return arrayValid(byte, size);
}

function uniformBytes(size: number | Random<number>): Random<number[]> {
  let size_ = typeof size === 'number' ? constant(size) : size;
  return {
    create() {
      let nextSize = size_.create();
      return () => [...randomBytes(nextSize())];
    },
  };
}
function string(size: number | Random<number>) {
  return map(uniformBytes(size), (b) => String.fromCharCode(...b));
}
function base58(size: number | Random<number>) {
  return map(arrayValid(oneOf(...alphabet), size), (a) => a.join(''));
}

function isGenerator<T>(rng: any): rng is Random<T> {
  return typeof rng === 'object' && rng && 'create' in rng;
}

function oneOf<Types extends readonly any[]>(
  ...values: {
    [K in keyof Types]:
      | Random<Types[K]>
      | RandomWithInvalid<Types[K]>
      | Types[K];
  }
): Random<Types[number]> {
  let gens = values.map(maybeConstant);
  let valid = {
    create() {
      let nexts = gens.map((rng) => rng.create());
      return () => {
        let i = drawUniformUint(values.length - 1);
        return nexts[i]();
      };
    },
  };
  let invalidGens = gens
    .filter((g) => g.invalid !== undefined)
    .map((g) => g.invalid!);
  let nInvalid = invalidGens.length;
  if (nInvalid === 0) return valid;
  let invalid = {
    create() {
      let nexts = invalidGens.map((rng) => rng.create());
      return () => {
        let i = drawUniformUint(nInvalid - 1);
        return nexts[i]();
      };
    },
  };
  return Object.assign(valid, { invalid });
}

/**
 * map a list of generators to a new generator, by specifying the transformation which maps samples
 * of the input generators to a sample of the result.
 */
function map<T extends readonly any[], S>(
  ...args: [...rngs: { [K in keyof T]: Random<T[K]> }, to: (...values: T) => S]
): Random<S> {
  const to = args.pop()! as (...values: T) => S;
  let rngs = args as { [K in keyof T]: Random<T[K]> };
  return {
    create() {
      let nexts = rngs.map((rng) => rng.create());
      return () => to(...(nexts.map((next) => next()) as any));
    },
  };
}
/**
 * dependent is like {@link map}, with the difference that the mapping contains a free variable
 * whose samples have to be provided as inputs separately. this is useful to create correlated generators, where
 * multiple generators are all dependent on the same extra variable which is sampled independently.
 *
 * dependent can be used in two different ways:
 * - as a function from a random generator of the free variable to a random generator of the result
 * - as a random generator whose samples are _functions_ from free variable to result: `Random<(arg: Free) => Result>`
 */
function dependent<T extends readonly any[], Result, Free>(
  ...args: [
    ...rngs: { [K in keyof T]: Random<T[K]> },
    to: (free: Free, values: T) => Result
  ]
): Random<(arg: Free) => Result> & ((arg: Random<Free>) => Random<Result>) {
  const to = args.pop()! as (free: Free, values: T) => Result;
  let rngs = args as { [K in keyof T]: Random<T[K]> };
  let rng: Random<(arg: Free) => Result> = {
    create() {
      let nexts = rngs.map((rng) => rng.create());
      return () => (free) => to(free, nexts.map((next) => next()) as any);
    },
  };
  return Object.assign(function (free: Random<Free>): Random<Result> {
    return {
      create() {
        let freeNext = free.create();
        let nexts = rngs.map((rng) => rng.create());
        return () => to(freeNext(), nexts.map((next) => next()) as any);
      },
    };
  }, rng);
}

function step<T extends readonly any[], S>(
  ...args: [
    ...rngs: { [K in keyof T]: Random<T[K]> },
    step: (current: S, ...values: T) => S,
    initial: S
  ]
): Random<S> {
  let initial = args.pop()! as S;
  const step = args.pop()! as (current: S, ...values: T) => S;
  let rngs = args as { [K in keyof T]: Random<T[K]> };
  return {
    create() {
      let nexts = rngs.map((rng) => rng.create());
      let next = initial;
      let current = initial;
      return () => {
        current = next;
        next = step(current, ...(nexts.map((next) => next()) as any as T));
        return current;
      };
    },
  };
}

function arrayValid<T>(
  element: Random<T>,
  size: number | Random<number>,
  { reset = false } = {}
): Random<T[]> {
  let size_ = typeof size === 'number' ? constant(size) : size;
  return {
    create() {
      let nextSize = size_.create();
      let nextElement = element.create();
      return () => {
        let nextElement_ = reset ? element.create() : nextElement;
        return Array.from({ length: nextSize() }, nextElement_);
      };
    },
  };
}
function arrayOfSizeValid<T>(
  element: Random<T>,
  { reset = false } = {}
): Random<(n: number) => T[]> {
  return {
    create() {
      let nextElement = element.create();
      return () => (length: number) => {
        let nextElement_ = reset ? element.create() : nextElement;
        return Array.from({ length }, nextElement_);
      };
    },
  };
}

function recordValid<T extends {}>(gens: {
  [K in keyof T]: Random<T[K]>;
}): Random<T> {
  return {
    create() {
      let keys = Object.keys(gens);
      let nexts = keys.map((key) => gens[key as keyof T].create());
      return () =>
        Object.fromEntries(keys.map((key, i) => [key, nexts[i]()])) as T;
    },
  };
}

function tupleValid<T extends readonly any[]>(
  gens: {
    [i in keyof T & number]: Random<T[i]>;
  } & Random<any>[]
): Random<T> {
  return {
    create() {
      let nexts = gens.map((gen) => gen.create());
      return () => nexts.map((next) => next()) as any;
    },
  };
}

function reject<T>(rng: Random<T>, isRejected: (t: T) => boolean): Random<T> {
  return {
    create() {
      let next = rng.create();
      return () => {
        while (true) {
          let t = next();
          if (!isRejected(t)) return t;
        }
      };
    },
  };
}

type Action<S> = Random<(s: S) => S>;
function apply<S>(
  rng: Random<S>,
  howMany: number | Random<number>,
  ...actions: Action<S>[]
): Random<S> {
  let howMany_ = maybeConstant(howMany);
  let action = oneOf(...actions);
  return {
    create() {
      let next = rng.create();
      let nextSize = howMany_.create();
      let nextAction = action.create();
      return () => {
        let state = next();
        let size = nextSize();
        for (let i = 0; i < size; i++) {
          let action = nextAction();
          state = action(state);
        }
        return state;
      };
    },
  };
}

function withHardCoded<T>(rng: Random<T>, ...hardCoded: T[]): Random<T> {
  return {
    create() {
      let next = rng.create();
      let i = 0;
      return () => {
        if (i < hardCoded.length) return hardCoded[i++];
        return next();
      };
    },
  };
}

function maybeConstant<T>(c: T | Random<T>): Random<T> {
  return isGenerator(c) ? c : constant(c);
}

/**
 * uniform distribution over range [min, max]
 * with bias towards special values 0, 1, -1, 2, min, max
 */
function int(min: number, max: number): Random<number> {
  if (max < min) throw Error('max < min');
  // set of special numbers that will appear more often in tests
  let specialSet = new Set<number>();
  if (-1 >= min && -1 <= max) specialSet.add(-1);
  if (1 >= min && 1 <= max) specialSet.add(1);
  if (2 >= min && 2 <= max) specialSet.add(2);
  specialSet.add(min);
  specialSet.add(max);
  let special = [...specialSet];
  if (0 >= min && 0 <= max) special.unshift(0, 0);
  let nSpecial = special.length;
  return {
    create: () => () => {
      // 25% of test cases are special numbers
      if (drawOneOf8() < 3) {
        let i = drawUniformUint(nSpecial - 1);
        return special[i];
      }
      // the remaining follow a uniform distribution
      return min + drawUniformUint(max - min);
    },
  };
}

/**
 * log-uniform distribution over range [0, max]
 * with bias towards 0, 1, 2
 */
function nat(max: number): Random<number> {
  if (max < 0) throw Error('max < 0');
  if (max === 0) return constant(0);
  let bits = max.toString(2).length;
  let bitBits = bits.toString(2).length;
  // set of special numbers that will appear more often in tests
  let special = [0, 0, 1];
  if (max > 1) special.push(2);
  let nSpecial = special.length;
  return {
    create: () => () => {
      // 25% of test cases are special numbers
      if (drawOneOf8() < 3) {
        let i = drawUniformUint(nSpecial - 1);
        return special[i];
      }
      // the remaining follow a log-uniform / cut off exponential distribution:
      // we sample a bit length (within a target range) and then a number with that length
      while (true) {
        // draw bit length from [1, 2**bitBits); reject if > bit length of max
        let bitLength = 1 + drawUniformUintBits(bitBits);
        if (bitLength > bits) continue;
        // draw number from [0, 2**bitLength); reject if > max
        let n = drawUniformUintBits(bitLength);
        if (n <= max) return n;
      }
    },
  };
}

function fraction(fixedPrecision = 3) {
  let denom = 10 ** fixedPrecision;
  if (fixedPrecision < 1) throw Error('precision must be > 1');
  let next = () => (drawUniformUint(denom - 2) + 1) / denom;
  return { create: () => next };
}

/**
 * unbiased, uniform distribution over range [0, max-1]
 */
function dice(max: number): Random<number> {
  if (max < 1) throw Error('max as to be > 0');
  return {
    create: () => () => drawUniformUint(max - 1),
  };
}
function diceOfSize(): Random<(size: number) => number> {
  return {
    create: () => () => (max: number) => {
      if (max < 1) throw Error('max as to be > 0');
      return drawUniformUint(max - 1);
    },
  };
}

let specialBytes = [0, 0, 0, 1, 1, 2, 255, 255];
/**
 * log-uniform distribution over range [0, 255]
 * with bias towards 0, 1, 2, 255
 */
const byte: Random<number> = {
  create: () => () => {
    // 25% of test cases are special numbers
    if (drawOneOf8() < 2) return specialBytes[drawOneOf8()];
    // the remaining follow log-uniform / cut off exponential distribution:
    // we sample a bit length from [1, 8] and then a number with that length
    let bitLength = 1 + drawOneOf8();
    return drawUniformUintBits(bitLength);
  },
};
/**
 * log-uniform distribution over 2^n-bit range
 * with bias towards 0, 1, 2, max
 * outputs are bigints
 */
function biguint(bits: number): Random<bigint> {
  let max = (1n << BigInt(bits)) - 1n;
  let special = [0n, 0n, 0n, 1n, 1n, 2n, max, max];
  let bitsBits = Math.log2(bits);
  if (!Number.isInteger(bitsBits)) throw Error('bits must be a power of 2');
  return {
    create: () => () => {
      // 25% of test cases are special numbers
      if (drawOneOf8() < 2) return special[drawOneOf8()];
      // the remaining follow log-uniform / cut off exponential distribution:
      // we sample a bit length from [1, 8] and then a number with that length
      let bitLength = 1 + drawUniformUintBits(bitsBits);
      return drawUniformBigUintBits(bitLength);
    },
  };
}

/**
 * uniform positive integer in [0, max] drawn from secure randomness,
 */
function drawUniformUint(max: number) {
  if (max === 0) return 0;
  let bitLength = Math.floor(Math.log2(max)) + 1;
  while (true) {
    // values with same bit length can be too large by a factor of at most 2; those are rejected
    let n = drawUniformUintBits(bitLength);
    if (n <= max) return n;
  }
}

/**
 * uniform positive integer drawn from secure randomness,
 * given a target bit length
 */
function drawUniformUintBits(bitLength: number) {
  let byteLength = Math.ceil(bitLength / 8);
  // draw random bytes, zero the excess bits
  let bytes = randomBytes(byteLength);
  if (bitLength % 8 !== 0) {
    bytes[byteLength - 1] &= (1 << bitLength % 8) - 1;
  }
  // accumulate bytes to integer
  let n = 0;
  let bitPosition = 0;
  for (let byte of bytes) {
    n += byte << bitPosition;
    bitPosition += 8;
  }
  return n;
}

/**
 * uniform positive bigint drawn from secure randomness,
 * given a target bit length
 */
function drawUniformBigUintBits(bitLength: number) {
  let byteLength = Math.ceil(bitLength / 8);
  // draw random bytes, zero the excess bits
  let bytes = randomBytes(byteLength);
  if (bitLength % 8 !== 0) {
    bytes[byteLength - 1] &= (1 << bitLength % 8) - 1;
  }
  return bytesToBigInt(bytes);
}

/**
 * draw number between 0,..,7 using secure randomness
 */
function drawOneOf8() {
  return randomBytes(1)[0] >> 5;
}

// generators for invalid samples
// note: these only cover invalid samples with a _valid type_.
// for example, numbers that are out of range or base58 strings with invalid characters.
// what we don't cover is something like passing numbers where strings are expected

// convention is that invalid generators sit next to valid ones
// so you can use uint64.invalid, array(uint64, 10).invalid, etc

/**
 * we get invalid uints by sampling from a larger range plus negative numbers
 */
function biguintWithInvalid(bits: number): RandomWithInvalid<bigint> {
  let valid = biguint(bits);
  let max = 1n << BigInt(bits);
  let double = biguint(2 * bits);
  let negative = map(double, (uint) => -uint - 1n);
  let tooLarge = map(valid, (uint) => uint + max);
  let invalid = oneOf(negative, tooLarge);
  return Object.assign(valid, { invalid });
}

function fieldWithInvalid(
  F: typeof Field | typeof Scalar
): RandomWithInvalid<bigint> {
  let randomField = Random_(F.random);
  let specialField = oneOf(0n, 1n, F(-1));
  let field = oneOf<bigint[]>(randomField, randomField, uint64, specialField);
  let tooLarge = map(field, (x) => x + F.modulus);
  let negative = map(field, (x) => -x - 1n);
  let invalid = oneOf(tooLarge, negative);
  return Object.assign(field, { invalid });
}

function publicKeyWithInvalid() {
  let publicKey = map(privateKey, PrivateKey.toPublicKey);
  let invalidX = reject(field, (x) =>
    Field.isSquare(Field.add(Field.power(x, 3n), Group.b))
  );
  let invalid = map(invalidX, bool, (x, isOdd): PublicKey => ({ x, isOdd }));
  return Object.assign(publicKey, { invalid });
}

/**
 * invalid arrays are sampled by generating an array with exactly one invalid input (and any number of valid inputs);
 * (note: invalid arrays have the same length distribution as valid ones, except that they are never empty)
 */
function array<T>(
  element: Random<T>,
  size: number | Random<number>,
  options?: { reset?: boolean }
): Random<T[]> {
  let valid = arrayValid(element, size, options);
  if (element.invalid === undefined) return valid;
  let invalid = map(valid, element.invalid, (arr, invalid) => {
    if (arr.length === 0) return [invalid];
    let i = drawUniformUint(arr.length - 1);
    arr[i] = invalid;
    return arr;
  });
  return { ...valid, invalid };
}
/**
 * invalid records are similar to arrays: randomly choose one of the fields that have an invalid generator,
 * and set it to its invalid value
 */
function record<T extends {}>(gens: {
  [K in keyof T]: Random<T[K]>;
}): Random<T> {
  let valid = recordValid(gens);
  let invalidFields: [string & keyof T, Random<any>][] = [];
  for (let key in gens) {
    let invalid = gens[key].invalid;
    if (invalid !== undefined) {
      invalidFields.push([key, invalid]);
    }
  }
  let nInvalid = invalidFields.length;
  if (nInvalid === 0) return valid;
  let invalid = {
    create() {
      let next = valid.create();
      let invalidNexts = invalidFields.map(
        ([key, rng]) => [key, rng.create()] as const
      );
      return () => {
        let value = next();
        let i = drawUniformUint(nInvalid - 1);
        let [key, invalidNext] = invalidNexts[i];
        value[key] = invalidNext();
        return value;
      };
    },
  };
  return { ...valid, invalid };
}
/**
 * invalid tuples are like invalid records
 */
function tuple<T extends readonly any[]>(
  gens: {
    [K in keyof T & number]: Random<T[K]>;
  } & Random<any>[]
): Random<T> {
  let valid = tupleValid<T>(gens);
  let invalidFields: [number & keyof T, Random<any>][] = [];
  gens.forEach((gen, i) => {
    let invalid = gen.invalid;
    if (invalid !== undefined) {
      invalidFields.push([i, invalid]);
    }
  });
  let nInvalid = invalidFields.length;
  if (nInvalid === 0) return valid;
  let invalid = {
    create() {
      let next = valid.create();
      let invalidNexts = invalidFields.map(
        ([key, rng]) => [key, rng.create()] as const
      );
      return () => {
        let value = next();
        let i = drawUniformUint(nInvalid - 1);
        let [key, invalidNext] = invalidNexts[i];
        value[key] = invalidNext();
        return value;
      };
    },
  };
  return { ...valid, invalid };
}
/**
 * map assuming that invalid inputs can be mapped just like valid ones.
 * _one_ of the inputs is sampled as invalid
 */
function mapWithInvalid<T extends readonly any[], S>(
  ...args: [...rngs: { [K in keyof T]: Random<T[K]> }, to: (...values: T) => S]
): Random<S> {
  const to = args.pop()! as (...values: T) => S;
  let rngs = args as { [K in keyof T]: Random<T[K]> };
  let valid = map<T, S>(...rngs, to);
  let invalidInput = tuple<T>(rngs as Random<any>[]).invalid;
  if (invalidInput === undefined) return valid;
  let invalid = {
    create() {
      let nextInput = invalidInput!.create();
      return () => to(...nextInput());
    },
  };
  return { ...valid, invalid };
}

function noInvalid<T>(rng: Random<T>): Random<T> {
  return { ...rng, invalid: undefined };
}

// functions to create invalid base58
let n = alphabet.length;

function replaceCharacter(string: string, i: number, char: string) {
  return string.slice(0, i) + char + string.slice(i + 1);
}

function makeCheckSumInvalid(base58: string) {
  if (base58.length === 0) return base58;
  // pick any character, and change it to any different one
  let iChar = drawUniformUint(base58.length - 1);
  let iAlph = alphabet.indexOf(base58[iChar]);
  let iAlphNew = (iAlph + 1 + drawUniformUint(n - 2)) % n;
  return replaceCharacter(base58, iChar, alphabet[iAlphNew]);
}

function makeBase58Invalid(base58: string) {
  let iChar = drawUniformUint(base58.length - 1);
  // sample a character that is not in the alphabet
  let char: string;
  while (true) {
    let [byte] = randomBytes(1);
    char = String.fromCharCode(byte);
    if (!alphabet.includes(char)) break;
  }
  return replaceCharacter(base58, iChar, char);
}

function withInvalidBase58(rng: Random<string>): RandomWithInvalid<string> {
  let invalidBase58 = apply(
    rng,
    1,
    constant(makeBase58Invalid),
    constant(makeCheckSumInvalid)
  );
  let invalid =
    rng.invalid === undefined
      ? invalidBase58
      : oneOf(invalidBase58, rng.invalid);
  return { ...rng, invalid };
}<|MERGE_RESOLUTION|>--- conflicted
+++ resolved
@@ -12,8 +12,8 @@
   Bool,
   Events,
   Field,
-  SequenceEvents,
-  SequenceState,
+  Actions,
+  ActionState,
   ReceiptChainHash,
   Sign,
   TokenId,
@@ -90,7 +90,6 @@
   string(nat(tokenSymbolLength)),
   (s) => stringLengthInBytes(s) > 6
 );
-<<<<<<< HEAD
 const tokenSymbol = map(tokenSymbolString, TokenSymbol.fromJSON);
 const events = mapWithInvalid(
   array(array(field, int(1, 5)), nat(2)),
@@ -100,15 +99,9 @@
   array(array(field, int(1, 5)), nat(2)),
   SequenceEvents.fromList
 );
-const sequenceState = oneOf(SequenceState.emptyValue(), field);
+const actionState = oneOf(ActionState.emptyValue(), field);
 const receiptChainHash = oneOf(ReceiptChainHash.emptyValue(), field);
 const zkappUri = map(string(nat(50)), ZkappUri.fromJSON);
-=======
-const Actions = Events;
-const ActionState = oneOf(Bigint.ActionState.emptyValue(), Field);
-const ReceiptChainHash = oneOf(Bigint.ReceiptChainHash.emptyValue(), Field);
-const ZkappUri = map(string(nat(50)), Bigint.ZkappUri.fromJSON);
->>>>>>> 8defb781
 
 const PrimitiveMap = primitiveTypeMap<bigint>();
 type Types = typeof TypeMap & typeof customTypes & typeof PrimitiveMap;
@@ -117,7 +110,6 @@
   [K in keyof Types]: Types[K] extends Provable<infer U> ? Random<U> : never;
 };
 const Generators: Generators = {
-<<<<<<< HEAD
   Field: field,
   Bool: bool,
   UInt32: uint32,
@@ -129,26 +121,10 @@
   AuthRequired: authRequired,
   TokenSymbol: tokenSymbol,
   Events: events,
-  SequenceEvents: actions,
-  SequenceState: sequenceState,
+  Actions: actions,
+  ActionState: sequenceState,
   ReceiptChainHash: receiptChainHash,
   ZkappUri: zkappUri,
-=======
-  Field,
-  Bool,
-  UInt32,
-  UInt64,
-  Sign,
-  PublicKey,
-  TokenId,
-  AuthRequired,
-  TokenSymbol,
-  Events,
-  Actions,
-  ActionState,
-  ReceiptChainHash,
-  ZkappUri,
->>>>>>> 8defb781
   null: constant(null),
   string: base58(nat(50)), // TODO replace various strings, like signature, with parsed types
   number: nat(3),

import { defineBinable } from '../bindings/lib/binable.js';
<<<<<<< HEAD
import { sizeInBits } from '../provable/field-bigint.js';
import { Bool, Scalar } from '../snarky.js';
import { Field as InternalField } from './field.js';
import { Group as InternalGroup } from './group.js';
import { Scalar as ScalarBigint } from '../provable/curve-bigint.js';
import { mod } from '../bindings/crypto/finite_field.js';
=======
import { Bool, Group } from '../snarky.js';
import { Field as InternalField } from './field.js';
import { Scalar } from './scalar.js';
>>>>>>> b5c57677

export { Field, Bool, Scalar, Group };

// internal
export { withMessage };

/**
 * A {@link Field} is an element of a prime order [finite field](https://en.wikipedia.org/wiki/Finite_field).
 * Every other provable type is built using the {@link Field} type.
 *
 * The field is the [pasta base field](https://electriccoin.co/blog/the-pasta-curves-for-halo-2-and-beyond/) of order 2^254 + 0x224698fc094cf91b992d30ed00000001 ({@link Field.ORDER}).
 *
 * You can create a new Field from everything "field-like" (`bigint`, integer `number`, decimal `string`, `Field`).
 * @example
 * ```
 * Field(10n); // Field contruction from a big integer
 * Field(100); // Field construction from a number
 * Field("1"); // Field construction from a decimal string
 * ```
 *
 * **Beware**: Fields _cannot_ be constructed from fractional numbers or alphanumeric strings:
 * ```ts
 * Field(3.141); // ERROR: Cannot convert a float to a field element
 * Field("abc"); // ERROR: Invalid argument "abc"
 * ```
 *
 * Creating a Field from a negative number can result in unexpected behavior if you are not familiar with [modular arithmetic](https://en.wikipedia.org/wiki/Modular_arithmetic).
 * @example
 * ```
 * const x = Field(-1); // Valid Field construction from negative number
 * const y = Field(Field.ORDER - 1n); // equivalent to `x`
 * ```
 *
 * **Important**: All the functions defined on a Field (arithmetic, logic, etc.) take their arguments as "field-like". A Field itself is also defined as a "field-like" element.
 *
 * @param value - the value to convert to a {@link Field}
 *
 * @return A {@link Field} with the value converted from the argument
 */
const Field = toFunctionConstructor(InternalField);
type Field = InternalField;

/**
 * An element of a Group.
 */
const Group = toFunctionConstructor(InternalGroup);
type Group = InternalGroup;

function toFunctionConstructor<Class extends new (...args: any) => any>(
  Class: Class
): Class & ((...args: InferArgs<Class>) => InferReturn<Class>) {
  function Constructor(...args: any) {
    return new Class(...args);
  }
  Object.defineProperties(Constructor, Object.getOwnPropertyDescriptors(Class));
  return Constructor as any;
}

type InferArgs<T> = T extends new (...args: infer Args) => any ? Args : never;
type InferReturn<T> = T extends new (...args: any) => infer Return
  ? Return
  : never;

function withMessage(error: unknown, message?: string) {
  if (message === undefined || !(error instanceof Error)) return error;
  error.message = `${message}\n${error.message}`;
  return error;
}

// patching ocaml classes

Bool.toAuxiliary = () => [];
<<<<<<< HEAD
Scalar.toAuxiliary = () => [];
=======
Group.toAuxiliary = () => [];
>>>>>>> b5c57677

Bool.toInput = function (x) {
  return { packed: [[x.toField(), 1] as [Field, number]] };
};

// binable
const BoolBinable = defineBinable({
  toBytes(b: Bool) {
    return [Number(b.toBoolean())];
  },
  readBytes(bytes, offset) {
    return [Bool(!!bytes[offset]), offset + 1];
  },
});
Bool.toBytes = BoolBinable.toBytes;
Bool.fromBytes = BoolBinable.fromBytes;
Bool.readBytes = BoolBinable.readBytes;
Bool.sizeInBytes = () => 1;<|MERGE_RESOLUTION|>--- conflicted
+++ resolved
@@ -1,16 +1,9 @@
 import { defineBinable } from '../bindings/lib/binable.js';
-<<<<<<< HEAD
 import { sizeInBits } from '../provable/field-bigint.js';
-import { Bool, Scalar } from '../snarky.js';
+import { Bool } from '../snarky.js';
 import { Field as InternalField } from './field.js';
 import { Group as InternalGroup } from './group.js';
-import { Scalar as ScalarBigint } from '../provable/curve-bigint.js';
-import { mod } from '../bindings/crypto/finite_field.js';
-=======
-import { Bool, Group } from '../snarky.js';
-import { Field as InternalField } from './field.js';
 import { Scalar } from './scalar.js';
->>>>>>> b5c57677
 
 export { Field, Bool, Scalar, Group };
 
@@ -83,11 +76,6 @@
 // patching ocaml classes
 
 Bool.toAuxiliary = () => [];
-<<<<<<< HEAD
-Scalar.toAuxiliary = () => [];
-=======
-Group.toAuxiliary = () => [];
->>>>>>> b5c57677
 
 Bool.toInput = function (x) {
   return { packed: [[x.toField(), 1] as [Field, number]] };

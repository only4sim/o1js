--- conflicted
+++ resolved
@@ -939,11 +939,10 @@
     otherPartiesProved.push(partyProved);
     proofs.push(proof);
   }
-<<<<<<< HEAD
-  return { parties: { feePayer, otherParties: otherPartiesProved }, proofs };
-=======
-  return { feePayer, otherParties: otherPartiesProved, memo };
->>>>>>> 55223d8f
+  return {
+    parties: { feePayer, otherParties: otherPartiesProved, memo },
+    proofs,
+  };
 }
 
 /**

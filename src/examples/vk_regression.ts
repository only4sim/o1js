import fs from 'fs';
import { VerificationKey } from 'snarkyjs';
import { Voting_ } from './zkapps/voting/voting.js';
import { Membership_ } from './zkapps/voting/membership.js';
import { HelloWorld } from './zkapps/hello_world/hello_world.js';
import { TokenContract, createDex } from './zkapps/dex/dex.js';
import { GroupCS } from './primitive_constraint_system.js';

// toggle this for quick iteration when debugging vk regressions
const skipVerificationKeys = false;

// usage ./run ./src/examples/vk_regression.ts --bundle --dump ./src/examples/regression_test.json
let dump = process.argv[4] === '--dump';
let jsonPath = process.argv[dump ? 5 : 4];

type MinimumConstraintSystem = {
  analyzeMethods(): Record<
    string,
    {
      rows: number;
      digest: string;
    }
  >;
  compile(): Promise<{
    verificationKey: {
      hash: { toString(): string };
      data: string;
    };
  }>;
  digest(): string;
  name: string;
};

const ConstraintSystems: MinimumConstraintSystem[] = [
  Voting_,
  Membership_,
  HelloWorld,
  TokenContract,
  createDex().Dex,
  GroupCS,
];

let filePath = jsonPath ? jsonPath : './src/examples/regression_test.json';
let RegressionJson: {
  [contractName: string]: {
    digest: string;
    methods: Record<string, { rows: number; digest: string }>;
    verificationKey: {
      hash: string;
      data: string;
    };
  };
};

try {
  RegressionJson = JSON.parse(fs.readFileSync(filePath).toString());
} catch (error) {
  if (!dump) {
    throw Error(
      `The requested file ${filePath} does not yet exist, try dumping the verification keys first. ./run ./src/examples/vk_regression.ts [--bundle] --dump `
    );
  }
}

async function checkVk(contracts: typeof ConstraintSystems) {
  let errorStack = '';

  for await (const c of contracts) {
    let ref = RegressionJson[c.name];
    if (!ref)
      throw Error(
        `Verification key for contract ${c.name} was not found, try dumping it first.`
      );
    let vk = ref.verificationKey;

    let {
      verificationKey: { data, hash },
    } = await c.compile();

    let methodData = c.analyzeMethods();

    for (const methodKey in methodData) {
      let actualMethod = methodData[methodKey];
      let expectedMethod = ref.methods[methodKey];

      if (actualMethod.digest !== expectedMethod.digest) {
        errorStack += `\n\nMethod digest mismatch for ${c.name}.${methodKey}()
  Actual
    ${JSON.stringify(
      {
        digest: actualMethod.digest,
        rows: actualMethod.rows,
      },
      undefined,
      2
    )}
  \n
  Expected
    ${JSON.stringify(
      {
        digest: expectedMethod.digest,
        rows: expectedMethod.rows,
      },
      undefined,
      2
    )}`;
      }
    }

    if (data !== vk.data || hash.toString() !== vk.hash) {
      errorStack += `\n\nRegression test for contract ${
        c.name
      } failed, because of a verification key mismatch.
Contract has
  ${JSON.stringify(
    {
      data,
      hash,
    },
    undefined,
    2
  )}
\n
but expected was
  ${JSON.stringify(ref.verificationKey, undefined, 2)}`;
    }
  }

  if (errorStack) {
    throw Error(errorStack);
  }
}

async function dumpVk(contracts: typeof ConstraintSystems) {
  let newEntries: typeof RegressionJson = {};
  for await (const c of contracts) {
    let data = c.analyzeMethods();
    let digest = c.digest();
<<<<<<< HEAD
    let verificationKey: VerificationKey | undefined;
=======
    let verificationKey:
      | { data: string; hash: { toString(): string } }
      | undefined;
>>>>>>> bff6b349
    if (!skipVerificationKeys) ({ verificationKey } = await c.compile());
    newEntries[c.name] = {
      digest,
      methods: Object.fromEntries(
        Object.entries(data).map(([key, { rows, digest }]) => [
          key,
          { rows, digest },
        ])
      ),
      verificationKey: {
        data: verificationKey?.data ?? '',
        hash: verificationKey?.hash.toString() ?? '0',
      },
    };
  }

  fs.writeFileSync(filePath, JSON.stringify(newEntries, undefined, 2));
}

if (dump) await dumpVk(ConstraintSystems);
else await checkVk(ConstraintSystems);<|MERGE_RESOLUTION|>--- conflicted
+++ resolved
@@ -1,5 +1,4 @@
 import fs from 'fs';
-import { VerificationKey } from 'snarkyjs';
 import { Voting_ } from './zkapps/voting/voting.js';
 import { Membership_ } from './zkapps/voting/membership.js';
 import { HelloWorld } from './zkapps/hello_world/hello_world.js';
@@ -136,13 +135,9 @@
   for await (const c of contracts) {
     let data = c.analyzeMethods();
     let digest = c.digest();
-<<<<<<< HEAD
-    let verificationKey: VerificationKey | undefined;
-=======
     let verificationKey:
       | { data: string; hash: { toString(): string } }
       | undefined;
->>>>>>> bff6b349
     if (!skipVerificationKeys) ({ verificationKey } = await c.compile());
     newEntries[c.name] = {
       digest,

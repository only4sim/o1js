{
  "Voting_": {
    "digest": "3f56ff09ceba13daf64b20cd48419395a04aa0007cac20e6e9c5f9106f251c3a",
    "methods": {
      "voterRegistration": {
        "rows": 1258,
        "digest": "5572b0d59feea6b199f3f45af7498d92"
      },
      "candidateRegistration": {
        "rows": 1258,
        "digest": "07c8451f1c1ea4e9653548d411d5728c"
      },
      "approveRegistrations": {
        "rows": 1146,
        "digest": "ec68c1d8ab22e779ccbd2659dd6b46cd"
      },
      "vote": {
        "rows": 1672,
        "digest": "fa5671190ca2cc46084cae922a62288e"
      },
      "countVotes": {
        "rows": 5796,
        "digest": "775f327a408b3f3d7bae4e3ff18aeb54"
      }
    },
    "verificationKey": {
      "data": "AACd9tWcrEA7+0z2zM4uOSwj5GdeIBIROoVsS/yRuSRjKmnpZwY33yiryBLa9HQWpeZDSJI5y91gKJ9g5atltQApAhMdOuU5+NrHN3RCJtswX+WPvwaHJnihtSy2FcJPyghvBVTi2i7dtWIPQLVDIzC5ARu8f8H9JWjzjVVYE/rQLruuq2qUsCrqdVsdRaw+6OjIFeAXS6mzvrVv5iYGslg5CV5mgLBg3xC408jZJ0pe8ua2mcIEDMGEdSR/+VuhPQaqxZTJPBVhazVc1P9gRyS26SdOohL85UmEc4duqlJOOlXOFuwOT6dvoiUcdQtzuPp1pzA/LHueqm9yQG9mlT0Df8uY/A+rwM4l/ypTP/o0+5GCM9jJf9bl/z0DpGWheCJY+LZbIGeBUOpg0Gx1+KZsD9ivWJ0vxNz8zKcAS1i3FgntjqyfY+62jfTR8PW1Y4wdaFan6jSxaaH6WYnvccAo2QHxEAFL91CfnZB1pwF8NAT395N/rXr5XhMHFPoCkSHd2+5u+b62pkvFqqZZ9r24SMQOe9Bl2ZfMew2DyFLMPzwTowHw8onMEXcVKabFs9zQVp66AMf/wlipirNztdguAEgTiVyzydYxNTKRpau/O5JaThaBCqePJzujSXLd5uIguUQkKMjVpfnHKOeoOtlMY8PYYFASPZjP4K1Y1XpE5DIc4d5ts+btlepIrTet7yJK5rlsFQfJGzaeTz9BN+g+C2ZK8B+2a2Qrz386FvB+elJAkJ2/Agn35oBHB2HobDkF6sRfrXOdH5l+QV7vR2v385RKRtfnmcJeUQcpq5/JTgVwagDJ/FarTN5jFsrBBRTeW3yZ5/CfVNA7NNWxoKhjBaHVIhn/fLT5sFLYzYdCx/uTsusyZmE2d6iqnLS+j1IXNJX/zR0ZD3aGuoUc4MaFZQnN5om4dfpbloe4Roob3BuDhBHTKoYC+nVsyEvDRyiYLEOjJ45/bSwTCfwngYKtNmo3sVTvQ9mqBf0cLdBCn8skp3S/gz324TFm8iJ+t8EWVKjlhM+1lrOQC7OfL98Sy0lD9j349LjxKcpiLTM7xxR/fSS4Yv9QXnEZxDigYQO7N+8yMm6PfgqtNLa4gTlCOq1tWaRtaZtq24x+SyOo5P8EXWYuvsV/qMMPNmhoTq85lDI+iwlA1xDTYyFHBdUe/zfoe5Znk7Ej3dQt+wVKtRgMqH5O4Df/c6DNekL1d6QYnjO0/3LMvY/f/y1+b7nPHI8+1Wqp5jZH8UsuN63SSMdfBEe6x46AG/R+YS/wH78GKekabWu9QQnUJdjXyXiqF4qRebvfcmpQz91anvVz3ggBqCv4sYqCIvP0ysDtMdi36zFErV+8SdUu+NsPDGvdPSCGdLuC25izxb21up2HORmlM5R7yuIW3rCiq8DeLD0OHjqOBZ+IEv9zEkb5fHTJvxoxnZlArtZSBpD6iIDPVDymuK+BsOggZav3K+TytjeD2Gcld5NfyRISFWUIMkZNFQRL8AQpET6RJnG1HSW0CaRfNeomtjCBWIr85wFCrp06j/D1J8B3EyhloZLJJ6ywxt41smXVugxA8LRTO+6lVBOBF14jHQCCUl6u7uiWCe1z4/bC5wQXPwWSljp8NVU8Erp1U9ModNK7W63Pkh0efvgSD5d0nLzbfa0jTdxZ1JkfKsnvYk43Ed+vmXooHZhUeZAIX8ZCizhb1Gfvm02JFwxYXmiYAOp5wkGzweU2I5zo8r5yZFI1r4XibNQs7eAfKGRv3gh8/EuLkX/bdettgPvNsI8ndpQ3kL/V8W2PQN4/hjC9AKCYBeXQG42bRncYZdLe++R2KA1ZdPDxQPF3sxUIKhzmRWqbozrtv310Maorwv6eZJjldlCJwICR9QgcDwDuNj+UFJnX3RWsdIWsUbI1T4wO0sE2sBiMX/OqmiGJEAnBegioistlFyfRvm54h+duNOl/ol1Fva7NoXvsL/wThAWUly7bnc7/Al2bBQlUrmEX46UnKXzYntkZDee7Lx1u1BBkJAj/5BH1YZOPmMCh498rBUiHmc+4uQqebqNSHdOSgC39ESss4u7GNhWj3fi9XXta6UT9wapEMGq0WTg2Kry6xNP2YZ5X8eaapRQc/KzYgz9XjQL6TKpqNuGEbRlmfYvIuoFbnOkZI7RYoGp3YheMs1pQErwOxLzZa9W3Okwx16TSDwPLR0xMdAyogMrOdKN4JSMyNnmOaoVf6PkN+K9fz7RuHtvgjKpuz4vsK5Z2wRneqPrnfu6PkgHcRQrd0SxqCbN23Z/yp8qOcN6XU49iCNEBjztT00tolQ9hCPMSE/eTZ+ioez7m3pJFVks3T5Rk/e+6MeowJWIOv20x6CPS9mhpr1JPwdNFrWdgs19VsobntCpF/rWxksdrYyk=",
      "hash": "1740450553572902301764143810281331039416167348454304895395553400061364101079"
    }
  },
  "Membership_": {
    "digest": "255745fb9365ff4f970b96ed630c01c9c8f63e21744f83fbe833396731d096e2",
    "methods": {
      "addEntry": {
        "rows": 1353,
        "digest": "fa32e32384aef8ce6a7d019142149d95"
      },
      "isMember": {
        "rows": 469,
        "digest": "16dae12385ed7e5aca9161030a426335"
      },
      "publish": {
        "rows": 694,
        "digest": "c7f77b05b8ec477338849af8dcb34a11"
      }
    },
    "verificationKey": {
      "data": "AACwuS3vTWCwpRIX/QlJQqJcmPO9nPm4+sCfcrqiY1NUMiV9k6Pc8kFkMsbGLst78T8uAnYwc1Ql49kq0I2GizwshS9xkBcfxRTAAMBHXhf8KDkK39AalVocKIrfWMV0MSShinj0bCxPCc10K0cya4Voy8fud4+hktDOuwjaAstpEJSbKRHMIki77xHmJWlFUYdkgPg30MU4Ta3ev/h+mcMWmofyhLSQqUbaV6hM95n3Y0Wcn2LRNxJP8TRwHndIcylleqPsGMh3P+A+N9c32N4kl29nreMJJdcUrCXK90GLPAFOB9mHIjKk9+9o3eZc3cGQ+jppXoN3zwO91DeT/GYvXqCZTAudLxIwuJU11UBThG5CKKABa9ulQ1bYGXj9Eydy0vPxfojDeFrnKMi9GKSjiSMzmOLbIw7Dt+g9ggjsHM5rPrT7dY1VV4ZT9shjlcX3029xnk3Bjz4Q9PiK+A8o6f7L6aVB07I+QY2iDtwSQWuXYPohrk85I1UbPfY+giWqFXBtHaN45PMWCyBx0TKaozETCmv0kA5KGTzesYQCECPQ8F2DM+oXz8xly+z9/Ypt/Zx9NvF7wute/1s6Q/QuAHHgQqvSF2AEzSEy6kDop6fnFtVTxzp0MgW0M9X0uVcRTRJTkcVZSz1JzihGEjzkEZnZW6tVr6CEkmzXh/t3DSq2vXswFt90jphf6jgLtFJULrvKVg+YCMNM/04QLTGcMmjjzv4LciQ6IVXth7zhVKxfL1/2peC0r/ZrP8k+Ox4LEBXWMCQE5kfK476bQgrLeKJfQ45PZfgB688DGwaYAxWbcxBV822/aAsA55ijFY1Xf7S+DiytY4a/u0bellKMDUQqTOq9VwmbDv868zXscUwKpNVR3wy2En/q9M/HJJc4BZyuuQvlQSR59m0gL4hKHf5Dci/YVvM6ACHmg+5SxCr1pUNKbyy2lsIa5Ma40ZmsTpT4/lQczmGENQSQXA9bFibT0Q+Vj885p9heLOCCXyAujC4DhAdYmT1MQ7v4IxcktsWwr3mRVBRM4iPa87OEKZOxq0wWPrGcTnmqV/ihFAcp38VS2KUNwsiWjprCq1MFDCf1dT4c1U6/mdLP6AI/AJi7REoCfvJfwxSZYr2obhnskD1VjqelMdksHemFbsQDczNhNcSg1TTD5ZsuG71wj9rSJPEisRCRRd733MLARwv6l24QrqQAp0ebGEbpXqv21bhlr6dYBsculE2VU9SuGJ2g6yuuKf4+lfJ2V5TkIxFvlgw5cxTXNQ010JYug38++ZDV+MibXPzg+cODE5wfZ3jon5wVNkAiG642DzXzNj67x80zBWLdt3UKnFZs9dpa1fYpTjlJg8T+dnJJiKf2IvmvF8xyi1HAwAFyhDL2dn/w/pDE2Kl9QdpZpQYDEBQgCCkegsZszQ+2mjxU9pLXzz5GSoqz8jABW5Qo3abBAhvYKKaAs6NoRgeAD6SadFDbQmXaftE+Y1MVOtjnaZDUBdwahWiJMlkfZpxW1aubEc/GSX8WzCZ8h9HeakcRc7kcN0CR8kmfER3eiZ2JMbt5cQl/afNjwGGAmeXzTaR34AgFjiw/RlZJkhYm9jyf18M8yP94QGBMxd6Y6wrNvOmJHzEnp8aitJsDlZklm8LKbjumlSbLcbBokpIDhFBBKfwP2qsQX7eHLCZ/3mztoFKoIiYXgrHWG8m2SzIJ/ljn6Rg7AxIsPjzZyEw1eXAOC7A1FCT/757ygMsnk+rLlpDTBYLmhJtQdt61MQFDi5BuCmQ/PY9C/74/k4APl5htiNcCZty/1JElFwjuCQFjvAiMPUMyqp7/ALFapsTZqhSs1g6jd8uhuJoTNEqLDvKUUbs0kMvGy8BOG0YXNxmNccabGwBzxmijv6LF/Xinecl4aD8FCh6opY98TJnOHd3XSYL1DbLqmmc6CXEM+g5iDGnXr/CkI2Jy37OkF8X03jz4AH0Yj0+J63yH4IS+PrNpKZEXKh7PvXNaLGGKsFcKEi63/xKPKH0G4RzvFKbkp+IWqtIYjMiwIJMwzmfS1NLLXqqpFiD364eFcXINR2rrDKcoTUp1JkVZVfXfKwaRUPWSGFYIYMtwPh2w8ZfubAmXZFpyzstORhFyg9rtVAAy0lcDhQwWVlhFFkR2qbdoy0EFLBrfKqUIkd1N6vDQQYL1RGaTAv/ybregrJsFo+VP3ZatlR6LnKYWp1m7vPkGm3I6Pus/mvp1k10QGk8nhFuR31DjsG3lzZ4gXSs1oSv0qbxD2S6g5+Y6cPbITEGX3uQjsunXnQ9PHd22Mk+fqbDakTiCJh6aFqqPNShiAXkGSuC1oXJHX3zqnbn75dWO0UVhBNAbjYkSnQeyka1wnZb12sR+PlRMvWQVcd93t5L/FiE0ORo=",
      "hash": "16610506589527352533348678289715227768202510979537802187565243095524972136674"
    }
  },
  "HelloWorld": {
    "digest": "20cadc6f44ecd546700e9fac15aa2740d4357d46ee03c2627c36be49b02e8227",
    "methods": {
      "update": {
        "rows": 2351,
        "digest": "f5b77fd12fee155fd3a40946dd453962"
      }
    },
    "verificationKey": {
      "data": "AAAxHIvaXF+vRj2/+pyAfE6U29d1K5GmGbhiKR9lTC6LJ2o1ygGxXERl1oQh6DBxf/hDUD0HOeg/JajCp3V6b5wytil2mfx8v2DB5RuNQ7VxJWkha0TSnJJsOl0FxhjldBbOY3tUZzZxHpPhHOKHz/ZAXRYFIsf2x+7boXC0iPurETHN7j5IevHIgf2fSW8WgHZYn83hpVI33LBdN1pIbUc7oWAUQVmmgp04jRqTCYK1oNg+Y9DeIuT4EVbp/yN7eS7Ay8ahic2sSAZvtn08MdRyk/jm2cLlJbeAAad6Xyz/H9l7JrkbVwDMMPxvHVHs27tNoJCzIlrRzB7pg3ju9aQOu4h3thDr+WSgFQWKvcRPeL7f3TFjIr8WZ2457RgMcTwXwORKbqJCcyKVNOE+FlNwVkOKER+WIpC0OlgGuayPFwQQkbb91jaRlJvahfwkbF2+AJmDnavmNpop9T+/Xak1adXIrsRPeOjC+qIKxIbGimoMOoYzYlevKA80LnJ7HC0IxR+yNLvoSYxDDPNRD+OCCxk5lM2h8IDUiCNWH4FZNJ+doiigKjyZlu/xZ7jHcX7qibu/32KFTX85DPSkQM8dADbWQUmeiyX6c8BmLNrtM9m7dAj8BktFxGV9DpdhbakQltUbxbGrb3EcZ+43YFE/yWa3/WAQL81kbrXD0yjFthEKR89XcqLS/NP7lwCEej/L8q8R7sKGMCXmgFYluWH4JBSPDgvMxScfjFS33oBNb7po8cLnAORzohXoYTSgztklD0mKn6EegLbkLtwwr9ObsLz3m7fp/3wkNWFRkY5xzSZN1VybbQbmpyQNCpxd/kdDsvlszqlowkyC8HnKbhnvE0Mrz3ZIk4vSs/UGBSXAoESFCFCPcTq11TCOhE5rumMJErv5LusDHJgrBtQUMibLU9A1YbF7SPDAR2QZd0yx3wbCC54QZ2t+mZ4s6RQndfRpndXoIZJgari62jHRccBnGpRmURHG20jukwW6RYDDED7OlvEzEhFlsXyViehlSn4Evb44z+VGilheD0D6v1paoVTv2A4m5ZVGEQOeoCQELABdoFrIZRrd4+glnXPz8Gy4nOI/rmGgnPa9fSK0N1zMKEexIlapLarEGI7ZVvg5jAqXDlXxVS3HRo/skxgt2LYm8wLIKLHX0ClznArLVLXkSX18cSoSsVMG3QCSsmH1Oh8xOGUbSHzawovjubcH7qWjIZoghZJ16QB1c0ryiAfHB48OHhs2p/JZWz8Dp7kfcPkeg2Of2NbupJlNVMLIH4IGWaPAscBRkZ+F4oLqOhJ5as7fAzzU8PQdeZi0YgssGDJVmNEHP61I16KZNcxQqR0EUVwhyMmYmpVjvtfhHi/6I3mfPS+FDxTuf4yaqVF0xg2V3ep/WYnnKPJIegxoTFY8pChjyow3PMfhAP5HOnXjHQ2Va9BFo4mfEQXvRzPmIRRVmlVsP8zA+xuHylyiww/Lercce7cq0YA5PtYS3ge9IDYwXckBUXb5ikD3alrrv5mvMu6itB7ix2f8lbiF9Fkmc4Bk2ycIWXJDCuBN+2sTFqzUeoT6xY8XWaOcnDvqOgSm/CCSv38umiOE2jEpsKYxhRc6W70UJkrzd3hr2DiSF1I2B+krpUVK1GeOdCLC5sl7YPzk+pF8183uI9wse6UTlqIiroKqsggzLBy/IjAfxS0BxFy5zywXqp+NogFkoTEJmR5MaqOkPfap+OsD1lGScY6+X4WW/HqCWrmA3ZTqDGngQMTGXLCtl6IS/cQpihS1NRbNqOtKTaCB9COQu0oz6RivBlywuaj3MKUdmbQ2gVDj+SGQItCNaXawyPSBjB9VT+68SoJVySQsYPCuEZCb0V/40n/a7RAbyrnNjP+2HwD7p27Pl1RSzqq35xiPdnycD1UeEPLpx/ON65mYCkn+KLQZmkqPio+vA2KmJngWTx+ol4rVFimGm76VT0xCFDsu2K0YX0yoLNH4u2XfmT9NR8gGfkVRCnnNjlbgHQmEwC75+GmEJ5DjD3d+s6IXTQ60MHvxbTHHlnfmPbgKn2SAI0uVoewKC9GyK6dSaboLw3C48jl0E2kyc+7umhCk3kEeWmt//GSjRNhoq+B+mynXiOtgFs/Am2v1TBjSb+6tcijsf5tFJmeGxlCjJnTdNWBkSHpMoo6OFkkpA6/FBAUHLSM7Yv8oYyd0GtwF5cCwQ6aRTbl9oG/mUn5Q92OnDMQcUjpgEho0Dcp2OqZyyxqQSPrbIIZZQrS2HkxBgjcfcSTuSHo7ONqlRjLUpO5yS95VLGXBLLHuCiIMGT+DW6DoJRtRIS+JieVWBoX0YsWgYInXrVlWUv6gDng5AyVFkUIFwZk7/3mVAgvXO83ArVKA4S747jT60w5bgV4Jy55slDM=",
      "hash": "28560680247074990771744165492810964987846406526367865642032954725768850073454"
    }
  },
  "TokenContract": {
    "digest": "346c5ce0416c2479d962f0868825b4bcbf68f5beac5e7a93632013a6c57d1be8",
    "methods": {
      "init": {
        "rows": 655,
        "digest": "3941ac88f0b92eec098dfcf46faa4e60"
      },
      "init2": {
        "rows": 652,
        "digest": "1ebb84a10bafd30accfd3e8046d2e20d"
      },
      "deployZkapp": {
        "rows": 702,
        "digest": "e5ac2667a79f44f1e7a65b12d8ac006c"
      },
      "approveUpdate": {
        "rows": 1928,
        "digest": "f8bd1807567dc405f841283227dfb158"
      },
      "approveAny": {
        "rows": 1928,
        "digest": "240aada76b79de1ca67ecbe455621378"
      },
      "approveUpdateAndSend": {
        "rows": 2321,
        "digest": "b1cff49cdc3cc751f802b4b5aee53383"
      },
      "transferToAddress": {
        "rows": 1044,
        "digest": "212879ca2441ccc20f5e58940833cf35"
      },
      "transferToUpdate": {
        "rows": 2326,
        "digest": "a7241cbc2946a3c468e600003a5d9a16"
      },
      "getBalance": {
        "rows": 686,
        "digest": "44a90b65d1d7ee553811759b115d12cc"
      }
    },
    "verificationKey": {
      "data": "AAAVRdJJF0DehjdPSA0kYGZTkzSfoEaHqDprP5lbtp+BLeGqblAzBabKYB+hRBo7ijFWFnIHV4LwvOlCtrAhNtk/Ae0EY5Tlufvf2snnstKNDXVgcRc/zNAaS5iW43PYqQnEYsaesXs/y5DeeEaFxwdyujsHSK/UaltNLsCc34RKG71O/TGRVVX/eYb8saPPV9W5YjPHLQdhqcHRU6Qq7hMEI1ejTXMokQcurz7jtYU/P56OYekAREejgrEV38U82BbgJigOmh5NhgGTBSAhJ35c9XCsJldUMd5xZiua9cWxGOHm0r7TkcCrV9CEPm5sT7sP7IYQ5dnSdPoi/sy7moUPRitxw7iGvewRVXro6rIemmbxNSzKXWprnl6ewrB2HTppMUEZRp7zYkFIaNDHpvdw4dvjX6K/i527/jwX0JL4BideRc+z3FNhj1VBSHhhvMzwFW6aUwSmWC4UCuwDBokkkBtUE0YYH8kwFnMoWWAlDzHekrxaVmxWRS0lvkr8IDlsR5kyq8SMXFLgKJjoFr6HZWE4tkO/abEgrsK1A3c9F5r/G2yUdMQZu8JMwxUY5qw7D09IPsUQ63c5/CJpea8PAHbUlzRl2KhAhm58JzY0th81wwK0uXhv2e0aXMoEpM0YViAu+c/32zmBe6xl97uBNmNWwlWOLEpHakq46OzONidU3betWNXGJbS4dC4hTNfWM956bK+fwkIlwhM3BC+wOai+M0+y9/y/RSI8qJkSU3MqOF9+nrifKRyNQ3KILqIyR7LjE0/Z/4NzH7eF3uZTBlqfLdf8WhXdwvOPoP1dCx1shF6g4Hh9V4myikRZBtkix1cO5FLUNLNAFw+glg1PB1eA+4ATFuFcfMjxDpDjxqCFCyuQ5TaLuNfYMA7fiO0vB6yqtWgSmCOlD/MQqAhHYRMq4PXk3TUQSle8XBZ67T0+gENjIJleTRgZFG6PgIEwHXcsKIvfFAPklTlnY+5sNVw8yBisVaFgw36DrHWNavWvsZM5HwD0h1Wk0hkavjEIz9nTxQU+nsZsR+70ALZ69HljR0fUjNU7qpVmpYBlRiFxA/BWf8qie2wfhSfy6Q1v5Ee4+3vN/mYuS3uF47LkM1dRTanQ73mLIz80yky+lCNkLWHmZtyWjtMsDFNgupc+yc+FvFNjJM/ea6u3PROtSyU3rAlmchkKvxO4qfrd0iqav/WbabGDMJhbugO4TNu1/i5omH8pbsjGGHQXk1UYPoP1SnMVPZ9RXPoWHJn/kePU9QqGxETHF4T7b2Ov7CcZDLuz147VCknmGiziHzbmYJleu4tzSlFsxHPkp2d9JiDUbO7X66Dh/+84gc5KWpMnEIAF9gITi3cXUglZTjWaASaXcpgHXXGZHZJcrG2VfPNjgTKJ1+CbvyXlvuhvX+0E2oaPB+BoP0i2iTXQHPNhOY/Gg2h6uKvE5fSSiYC7Rws2TGF1aEM54wX3Ti1qA1cAiNG5y8yk1YMGCk3TPqs9MRp0qjgjJbbvFlbgPkkqz5o6c7g8gfhIa4VEJyyI2joqJeIc7vMZFWhquSFHNs0TZKvKLiSAsyNDrpWZb/1PHxziswKvisk296AJi7hmlM1pKx6S4LlbT2OKLXbgq5HUKfe8QhxG4aOsPSSiVGwvnCrIPdSxLq77M27UWXnXHC8mmJmOsGUFj+bdX/u6AgrBhw/w74dDbuNEpC80PbJTuglF/TeDryYsFWCrBnF/WPstgzy3zDDTZ3DXHVYVxOEvErIynlQEY9Cv9QSxRI3dA+hLtob/L78ZeJSU4Al+Qv0QGZTOxQORosVshOP2eFQ1VMKGWOpCVvyi8QE4fa+gOgYT0JRm4rkQBZ5WDlYGkamD3euC92Kd7Z39G89h/AqeFACahkAW1a78SzLW69mZ+CDLfKp/xQsi2TWgJqGh7QNOEtMnn/2owLzLWd071mvUtT0484Eqx6hUqLJMH70p8oUjQIMsh0mvp1BWSU8XC6z+UZIpVm2CERrV8BMLmTLOgTNJlEIJQR7zzpJCDFNNOI+Y2ZtdcuU8XHgcsQhQ3PgCACFAWN3rO+goXoTWdYR/LcqszKzPnMArmPIHWkRM6Mkm13OsHXCVudUbqQjC/pNQZH1VW+RMXnre1vQVb3fnCy5h28Dce3Q2WzjBSZFhe3iADZpo7gWHM/sqe+Mbnbn8A+RRWVNbtjss9376jN73zV4xPH3un3VjTxrzCluqR8MbH8t7mhPBqV5CslmSIbDNruVXtwCf4VS1nssw63PfLzeOSvzhTTsg82rna/+TKl1RIwhD8VFnCDq/Rk8fdy/+K5qP6GcSTbh6J8ERx4jOOukL9TUCpJkhvo/3ED8GOewmWAwzL8avXuf9AFvhwH3ENp5v4IIGBljuDJ77vckGmTI=",
      "hash": "13796172868423455932596117465273580383420853883879480382066094121613342871544"
    }
  },
  "Dex": {
    "digest": "14f902411526156cdf7de9a822a3f6467f7608a135504038993cbc8efeaf720a",
    "methods": {
      "supplyLiquidityBase": {
        "rows": 3749,
        "digest": "08830f49d9e8a4bf683db63c1c19bd28"
      },
      "swapX": {
        "rows": 1986,
        "digest": "e1c79fee9c8f94815daa5d6fee7c5181"
      },
      "swapY": {
        "rows": 1986,
        "digest": "4cf07c1491e7fc167edcf3a26d636f3d"
      },
      "burnLiquidity": {
        "rows": 718,
        "digest": "99fb50066d2aa2f3f7afe801009cb503"
      },
      "transfer": {
        "rows": 1044,
        "digest": "7c188ff9cf8e7db108e2d24f8e097622"
      }
    },
    "verificationKey": {
      "data": "AADgDFCYyznG8hH/Z695+WW86B544SmJFzz5ObrizTJ4KMqy+pfsOR2Mt2yGViXSJPpAR76RNHNga83UB8/9OPQIB+uHOnxXH7vN8sUeDQi50gWdXzRlzSS1jsT9t+XsQwHNWgMQp04pKmF+0clYz1zwOO95BwHGcQ/olrSYW4tbJN6KW0hN2eESQfUJcwfB6uUzwvGtkFs+aiUykn7KUgUgXQkKgdHHdyFioNHNPmkpiAre/Ts8BKwwvf5hCa1MtBF6ax6ymlATB4YBL0ETiEPTE/Qk1zGWUSL2UB6aY45/LlfTLCKlyLq7cR3HOucFfBncVfzI7D8j5n4wVqY+vAI4cf+Yv7iVRLbeFcycXtsuPQntgBzKa/mcqcWuVM7p2SYRrtKdX8EKvOO6NhfLx4x0atAi8pKf+vZR76LSP4iOA8hwXvk6MNvPt1fxCS96ZAKuAzZnAcK+MH1OcKeLj+EHtZmf40WRb3AEG5TWRKuD6DT5noDclZsE8ROZKUSOKAUGIBvt7MpzOWPPchmnromWEevmXo3GoPUZCKnWX6ZLAtJwAszLUgiVS8rx3JnLXuXrtcVFto5FFQhwSHZyzuYZAOLg+O5JsHz6EFkkWxwdCSmy1K1LFaS6A78wbTtc9uIslLAntKxTApVE2lxPzH+TwHBFMkSweXxdP3dGxtecxxpbbLKvz9Clh3WpX0ia/8PSErjEfdpClkDrgo8DG2MpEgFaBcgfyFNTEhXLnxCiGlwjJ+DdBAfnonMPIkkY6p0SJ5M/KjfmCc2/EsnV7Mhax350ZtrXdzh/HWIWzEZKKxcbERFbRtf+fkMOOLNpNov1FEFvKOU612vDOIbrVHeBN9mwuepUrJctcfgLc0Mi3Sxs3+NA0I74qm5ktjmplDwgUtKzIs3IrVFv6b1pg/J32HmwNzJZw2fYzpFE1LDjBSK/SX3axwMy5yEd8+jl4uAdQZpa9UQQIHu1Y1ZMgJSDDicXz6D1bZMA1Q2/lU+8AYbldgQVmlLq/lzr63krX+AM84dcwR1Ur7O0YSVR5TXXJhMigCPYsF0/fmLijOWNAga8rtMJvF0oZ02aoQv4KpGu9yq72CsoXSpWqu/6C+GSP52zL9QV0VkohE1njGsSrC/EMtWuNxk6avge+WIxnbAbrFVGoWKdAN3uuZBKQW6ehhi1watI+S5lkpbpTnrK3R/59l19FcR35ItoigIxtMfkv3rdlCOeBVI93oVl5esiH8AvYGHhulWIvrNfKol3Viir41zv4qMBOcQg8+ygqjwqREU5+qiYeJlQ2AtT0/PVeZWg4mHC39uz1Lld3N2hyyxRo+Z0nC/8220uuf9gAnQ+JFixgyYW0NowUtuFj+uYAV9Dh/Zpe4LyAOkU0kBW4CEuOxNr+gz+9h0BoPfBHlMuuQAUc5L8uMunJC7uBKZiL+/tT1ZGfyIuqU47fEP9Hghxmip8v7gpf+4wB0MVUUwav9QRe9g88ER1HcJPqYb4EIOc2kbYSX75bT0mAFqR8lwZrj6lbQtNS0QQboG5fzoyYGi8YnSXhC2T5fFDpGJ319GHUsna58o5wk8LMwKWNTxq+FN6XiRgu0BFOrtG6MtT1OxYE9Dti6WatGDsWv+KMLDHjxUK1bhiSRnvkWYNcnuDJ0Ry+PRGHNUijVU0SbchntC2JHdhwKbwIofwKHE8HhvlK8FgQ1VOLDioA26UFzr23LpCTqwSJ7/sAqttNGcPR8MSeeR9TQvXNYQPKrA7Gh720X+7LD6BuHdy4vkcr9EKBU0ccUJ2ABBiyPdji+AgEbUCL/wrp6/GX8pui5YJGWx3XmIFj/RnYS2Je5FZ7w74JclD3XhLUo5Dhpq5RznHplpLB9mNdZdm5269US/XCgC/ZKyUxW3+0ajdBY1cLzF6qglitaYTp3MVUENVOkACM2RyKw6jIK2Leq3qLp6AUz21VXj4WznZcdI8MXqT9v8HxjXbAI9dtbhLRZRpJmu/129vrVmwSTHvsVoA7vXyYh/iO3ZMcy+D1x+HZU6Q/oDYCicqOPHxpSc9QGehmNyeGzI//524Gz3RudkU7s6MPdLWqZrieRTnWsTIrCDieu4ValfP8BFz7asYUv0t9jMWpv3yjbY7c5h8N/m7IUXwTQCzFpjPV7HC72BjVwPaYqh5/oAQsSNcv5I3c2GsCGj5C4hFFoT7eWfVtu/6ibQl0COhRDsegnOBtZ7NGfybI8IIO/4yrgel92bypb3eSxeMvdE5wzURluGDkBVVIACD8C5W1MzqrejUiiTfc3mkLhQ0xKRRhT0qqkmYWlbGN5hmMOA9YaYx8OFTgMys1WbzdidWgEkyvvdkWctGlges6eg/lJE61tJ8wGxvJfKtpyDW/2MRvsnO1+2EXIQ2eV3hkxg=",
      "hash": "6361961148584909856756402479432671413765163664396823312454174383287651676472"
    }
  },
  "Group Primitive": {
    "digest": "Group Primitive",
    "methods": {
      "add": {
        "rows": 30,
        "digest": "8179f9497cc9b6624912033324c27b6d"
      },
      "sub": {
        "rows": 30,
        "digest": "ddb709883792aa08b3bdfb69206a9f69"
      },
      "scale": {
        "rows": 113,
        "digest": "b912611500f01c57177285f538438abc"
      },
      "equals": {
        "rows": 37,
        "digest": "59cd8f24e1e0f3ba721f9c5380801335"
      },
      "assertions": {
        "rows": 19,
        "digest": "7d87f453433117a306b19e50a5061443"
      }
    },
    "verificationKey": {
      "data": "",
      "hash": ""
    }
  },
  "Bitwise Primitive": {
    "digest": "Bitwise Primitive",
    "methods": {
<<<<<<< HEAD
      "rot": {
        "rows": 17,
        "digest": "916f4017a60f48d56d487c6869919b9c"
=======
      "xor": {
        "rows": 15,
        "digest": "b3595a9cc9562d4f4a3a397b6de44971"
>>>>>>> e927d514
      }
    },
    "verificationKey": {
      "data": "",
      "hash": ""
    }
  }
}<|MERGE_RESOLUTION|>--- conflicted
+++ resolved
@@ -168,15 +168,13 @@
   "Bitwise Primitive": {
     "digest": "Bitwise Primitive",
     "methods": {
-<<<<<<< HEAD
       "rot": {
         "rows": 17,
         "digest": "916f4017a60f48d56d487c6869919b9c"
-=======
+      },
       "xor": {
         "rows": 15,
         "digest": "b3595a9cc9562d4f4a3a397b6de44971"
->>>>>>> e927d514
       }
     },
     "verificationKey": {

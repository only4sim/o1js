// generic encoding infrastructure
import { Ledger } from '../snarky.js';
import { GenericField } from './generic.js';

<<<<<<< HEAD
export {
  Binable,
  Base58,
  withVersionNumber,
  compose,
  base58,
  fieldEncodings,
  prefixToField,
};
=======
export { Binable, Base58, withVersionNumber, tuple, base58, fieldEncodings };
>>>>>>> 4410f7d1

type Binable<T> = {
  toBytes(t: T): number[];
  fromBytes(bytes: number[]): T;
  sizeInBytes(): number;
};

function withVersionNumber<T>(
  binable: Binable<T>,
  versionNumber?: number
): Binable<T> {
  return {
    toBytes(t) {
      let bytes = binable.toBytes(t);
      if (versionNumber !== undefined) bytes.unshift(versionNumber);
      return bytes;
    },
    fromBytes(bytes) {
      if (versionNumber !== undefined) bytes.shift();
      return binable.fromBytes(bytes);
    },
    sizeInBytes() {
      let size = binable.sizeInBytes();
      return versionNumber !== undefined ? size + 1 : size;
    },
  };
}

type Tuple<T> = [T, ...T[]] | [];

function tuple<Types extends Tuple<any>>(
  binables: Array<any> & {
    [i in keyof Types]: Binable<Types[i]>;
  }
): Binable<Types> {
  let n = binables.length;
  let sizes = binables.map((b) => b.sizeInBytes());
  let totalSize = sizes.reduce((s, c) => s + c);
  return {
    toBytes(t) {
      let bytes: number[] = [];
      for (let i = 0; i < n; i++) {
        let subBytes = binables[i].toBytes(t[i]);
        bytes.push(...subBytes);
      }

      return bytes;
    },
    fromBytes(bytes): Types {
      let offset = 0;
      let values = [];
      for (let i = 0; i < n; i++) {
        let size = sizes[i];
        let subBytes = bytes.slice(offset, offset + size);
        let value = binables[i].fromBytes(subBytes);
        values.push(value);
        offset += size;
      }
      return values as any;
    },
    sizeInBytes() {
      return totalSize;
    },
  };
}

type Base58<T> = {
  toBase58(t: T): string;
  fromBase58(base58: string): T;
};

function base58<T>(binable: Binable<T>, versionByte: () => number): Base58<T> {
  return {
    toBase58(t) {
      let bytes = binable.toBytes(t);
      let binaryString = String.fromCharCode(...bytes);
      let ocamlBytes = { t: 9, c: binaryString, l: bytes.length };
      return Ledger.encoding.toBase58(ocamlBytes, versionByte());
    },
    fromBase58(base58) {
      let ocamlBytes = Ledger.encoding.ofBase58(base58, versionByte());
      let bytes = [...ocamlBytes.c].map((_, i) => ocamlBytes.c.charCodeAt(i));
      return binable.fromBytes(bytes);
    },
  };
}

// encoding of fields as base58, compatible with ocaml encodings (provided the versionByte and versionNumber are the same)

function customEncoding<Field>(
  Field: Binable<Field>,
  versionByte: () => number,
  versionNumber?: number
) {
  return base58(withVersionNumber(Field, versionNumber), versionByte);
}

const RECEIPT_CHAIN_HASH_VERSION = 1;
const LEDGER_HASH_VERSION = 1;
const EPOCH_SEED_VERSION = 1;
const STATE_HASH_VERSION = 1;

function fieldEncodings<Field>(Field: Binable<Field>) {
  const TokenId = customEncoding(
    Field,
    () => Ledger.encoding.versionBytes.tokenIdKey
  );
  const ReceiptChainHash = customEncoding(
    Field,
    () => Ledger.encoding.versionBytes.receiptChainHash,
    RECEIPT_CHAIN_HASH_VERSION
  );
  const LedgerHash = customEncoding(
    Field,
    () => Ledger.encoding.versionBytes.ledgerHash,
    LEDGER_HASH_VERSION
  );
  const EpochSeed = customEncoding(
    Field,
    () => Ledger.encoding.versionBytes.epochSeed,
    EPOCH_SEED_VERSION
  );
  const StateHash = customEncoding(
    Field,
    () => Ledger.encoding.versionBytes.stateHash,
    STATE_HASH_VERSION
  );
  return { TokenId, ReceiptChainHash, LedgerHash, EpochSeed, StateHash };
}

// same as Random_oracle.prefix_to_field in OCaml
// converts string to bytes and bytes to field; throws if bytes don't fit in one field
function prefixToField<Field>(Field: GenericField<Field>, prefix: string) {
  if (prefix.length >= Field.sizeInBytes()) throw Error('prefix too long');
  let bytes = [...prefix].map((char) => char.charCodeAt(0));
  return Field.fromBytes(bytes);
}<|MERGE_RESOLUTION|>--- conflicted
+++ resolved
@@ -2,19 +2,15 @@
 import { Ledger } from '../snarky.js';
 import { GenericField } from './generic.js';
 
-<<<<<<< HEAD
 export {
   Binable,
   Base58,
   withVersionNumber,
-  compose,
+  tuple,
   base58,
   fieldEncodings,
   prefixToField,
 };
-=======
-export { Binable, Base58, withVersionNumber, tuple, base58, fieldEncodings };
->>>>>>> 4410f7d1
 
 type Binable<T> = {
   toBytes(t: T): number[];

# Changelog

All notable changes to this project are documented in this file.

The format is based on [Keep a Changelog](https://keepachangelog.com/en/1.0.0/).
This project adheres to [Semantic Versioning](https://semver.org/spec/v2.0.0.html).

<!--
  Possible subsections:
    _Added_ for new features.
    _Changed_ for changes in existing functionality.
    _Deprecated_ for soon-to-be removed features.
    _Removed_ for now removed features.
    _Fixed_ for any bug fixes.
    _Security_ in case of vulnerabilities.
 -->

## [Unreleased](https://github.com/o1-labs/snarkyjs/compare/4573252d...HEAD)

### Breaking changes

- Improve number of constraints needed for Merkle tree hashing https://github.com/o1-labs/snarkyjs/pull/820
  - This breaks deployed zkApps which use `MerkleWitness.calculateRoot()`, because the circuit is changed
  - You can make your existing contracts compatible again by switching to `MerkleWitness.calculateRootSlow()`, which has the old circuit

## [0.9.5](https://github.com/o1-labs/snarkyjs/compare/21de489...4573252d)

<<<<<<< HEAD
- Update the zkApp verification key from within one of its own methods, via proof https://github.com/o1-labs/snarkyjs/pull/812
- Removed multiple best tip blocks when fetching action data https://github.com/o1-labs/snarkyjs/pull/817
  - Implemented a temporary fix that filters out multiple best tip blocks, if they exist, while fetching actions. This fix will be removed once the related issue in the Archive-Node-API repository (https://github.com/o1-labs/Archive-Node-API/issues/7) is resolved.
=======
### Breaking changes
>>>>>>> adea0008

- Change type of verification key returned by `SmartContract.compile()` to match `VerificationKey` https://github.com/o1-labs/snarkyjs/pull/812

### Fixed

- Failing `Mina.transaction` on Berkeley because of unsatisfied constraints caused by dummy data before we fetched account state https://github.com/o1-labs/snarkyjs/pull/807
  - Previously, you could work around this by calling `fetchAccount()` for every account invovled in a transaction. This is not necessary anymore.
- Update the zkApp verification key from within one of its own methods, via proof https://github.com/o1-labs/snarkyjs/pull/812

## [0.9.4](https://github.com/o1-labs/snarkyjs/compare/9acec55...21de489)

### Fixed

- `getActions` to handle multiple actions with multiple Account Updates https://github.com/o1-labs/snarkyjs/pull/801

## [0.9.3](https://github.com/o1-labs/snarkyjs/compare/1abdfb70...9acec55)

### Added

- Use `fetchEvents()` to fetch events for a specified zkApp from a GraphQL endpoint that implements [this schema](https://github.com/o1-labs/Archive-Node-API/blob/efebc9fd3cfc028f536ae2125e0d2676e2b86cd2/src/schema.ts#L1). `Mina.Network` accepts an additional endpoint which points to a GraphQL server. https://github.com/o1-labs/snarkyjs/pull/749
  - Use the `mina` property for the Mina node.
  - Use `archive` for the archive node.
- Use `getActions` to fetch actions for a specified zkApp from a GraphQL endpoint GraphQL endpoint that implements the same schema as `fetchEvents`. https://github.com/o1-labs/snarkyjs/pull/788

### Fixed

- Added the missing export of `Mina.TransactionId` https://github.com/o1-labs/snarkyjs/pull/785
- Added an option to specify `tokenId` as `Field` in `fetchAccount()` https://github.com/o1-labs/snarkyjs/pull/787

## [0.9.2](https://github.com/o1-labs/snarkyjs/compare/9c44b9c2...1abdfb70)

### Added

- `this.network.timestamp` is added back and is implemented on top of `this.network.globalSlotSinceGenesis` https://github.com/o1-labs/snarkyjs/pull/755

### Changed

- On-chain value `globalSlot` is replaced by the clearer `currentSlot` https://github.com/o1-labs/snarkyjs/pull/755
  - `currentSlot` refers to the slot at which the transaction _will be included in a block_.
  - the only supported method is `currentSlot.assertBetween()` because `currentSlot.get()` is impossible to implement since the value is determined in the future and `currentSlot.assertEquals()` is error-prone

### Fixed

- Incorrect counting of limit on events and actions https://github.com/o1-labs/snarkyjs/pull/758
- Type error when using `Circuit.array` in on-chain state or events https://github.com/o1-labs/snarkyjs/pull/758
- Bug when using `Circuit.witness` outside the prover https://github.com/o1-labs/snarkyjs/pull/774

## [0.9.1](https://github.com/o1-labs/snarkyjs/compare/71b6132b...9c44b9c2)

### Fixed

- Bug when using `this.<state>.get()` outside a transaction https://github.com/o1-labs/snarkyjs/pull/754

## [0.9.0](https://github.com/o1-labs/snarkyjs/compare/c5a36207...71b6132b)

### Added

- `Transaction.fromJSON` to recover transaction object from JSON https://github.com/o1-labs/snarkyjs/pull/705
- New precondition: `provedState`, a boolean which is true if the entire on-chain state of this account was last modified by a proof https://github.com/o1-labs/snarkyjs/pull/741
  - Same API as all preconditions: `this.account.provedState.assertEquals(Bool(true))`
  - Can be used to assert that the state wasn't tampered with by the zkApp developer using non-contract logic, for example, before deploying the zkApp
- New on-chain value `globalSlot`, to make assertions about the current time https://github.com/o1-labs/snarkyjs/pull/649
  - example: `this.globalSlot.get()`, `this.globalSlot.assertBetween(lower, upper)`
  - Replaces `network.timestamp`, `network.globalSlotSinceGenesis` and `network.globalSlotSinceHardFork`. https://github.com/o1-labs/snarkyjs/pull/560
- New permissions:
  - `access` to control whether account updates for this account can be used at all https://github.com/o1-labs/snarkyjs/pull/500
  - `setTiming` to control who can update the account's `timing` field https://github.com/o1-labs/snarkyjs/pull/685
  - Example: `this.permissions.set({ ...Permissions.default(), access: Permissions.proofOrSignature() })`
- Expose low-level view into the PLONK gates created by a smart contract method https://github.com/o1-labs/snarkyjs/pull/687
  - `MyContract.analyzeMethods().<method name>.gates`

### Changed

- BREAKING CHANGE: Modify signature algorithm used by `Signature.{create,verify}` to be compatible with mina-signer https://github.com/o1-labs/snarkyjs/pull/710
  - Signatures created with mina-signer's `client.signFields()` can now be verified inside a SNARK!
  - Breaks existing deployed smart contracts which use `Signature.verify()`
- BREAKING CHANGE: Circuits changed due to core protocol and cryptography changes; this breaks all deployed contracts.
- BREAKING CHANGE: Change structure of `Account` type which is returned by `Mina.getAccount()` https://github.com/o1-labs/snarkyjs/pull/741
  - for example, `account.appState` -> `account.zkapp.appState`
  - full new type (exported as `Types.Account`): https://github.com/o1-labs/snarkyjs/blob/0be70cb8ceb423976f348980e9d6238820758cc0/src/provable/gen/transaction.ts#L515
- Test accounts hard-coded in `LocalBlockchain` now have default permissions, not permissions allowing everything. Fixes some unintuitive behaviour in tests, like requiring no signature when using these accounts to send MINA https://github.com/o1-labs/snarkyjs/issues/638

### Removed

- Preconditions `timestamp` and `globalSlotSinceHardFork` https://github.com/o1-labs/snarkyjs/pull/560
  - `timestamp` is expected to come back as a wrapper for the new `globalSlot`

## [0.8.0](https://github.com/o1-labs/snarkyjs/compare/d880bd6e...c5a36207)

### Added

- `this.account.<field>.set()` as a unified API to update fields on the account https://github.com/o1-labs/snarkyjs/pull/643
  - covers `permissions`, `verificationKey`, `zkappUri`, `tokenSymbol`, `delegate`, `votingFor`
  - exists on `SmartContract.account` and `AccountUpdate.account`
- `this.sender` to get the public key of the transaction's sender https://github.com/o1-labs/snarkyjs/pull/652
  - To get the sender outside a smart contract, there's now `Mina.sender()`
- `tx.wait()` is now implemented. It waits for the transactions inclusion in a block https://github.com/o1-labs/snarkyjs/pull/645
  - `wait()` also now takes an optional `options` parameter to specify the polling interval or maximum attempts. `wait(options?: { maxAttempts?: number; interval?: number }): Promise<void>;`
- `Circuit.constraintSystemFromKeypair(keypair)` to inspect the circuit at a low level https://github.com/o1-labs/snarkyjs/pull/529
  - Works with a `keypair` (prover + verifier key) generated with the `Circuit` API
- `Mina.faucet()` can now be used to programmatically fund an address on the testnet, using the faucet provided by faucet.minaprotocol.com https://github.com/o1-labs/snarkyjs/pull/693

### Changed

- BREAKING CHANGE: Constraint changes in `sign()`, `requireSignature()` and `createSigned()` on `AccountUpdate` / `SmartContract`. _This means that smart contracts using these methods in their proofs won't be able to create valid proofs against old deployed verification keys._ https://github.com/o1-labs/snarkyjs/pull/637
- `Mina.transaction` now takes a _public key_ as the fee payer argument (passing in a private key is deprecated) https://github.com/o1-labs/snarkyjs/pull/652
  - Before: `Mina.transaction(privateKey, ...)`. Now: `Mina.transaction(publicKey, ...)`
  - `AccountUpdate.fundNewAccount()` now enables funding multiple accounts at once, and deprecates the `initialBalance` argument
- New option `enforceTransactionLimits` for `LocalBlockchain` (default value: `true`), to disable the enforcement of protocol transaction limits (maximum events, maximum sequence events and enforcing certain layout of `AccountUpdate`s depending on their authorization) https://github.com/o1-labs/snarkyjs/pull/620
- Change the default `send` permissions (for sending MINA or tokens) that get set when deploying a zkApp, from `signature()` to `proof()` https://github.com/o1-labs/snarkyjs/pull/648
- Functions for making assertions and comparisons have been renamed to their long form, instead of the initial abbreviation. Old function names have been deprecated https://github.com/o1-labs/snarkyjs/pull/681
  - `.lt` -> `.lessThan`
  - `.lte` -> `.lessThanOrEqual`
  - `.gt` -> `.greaterThan`
  - `.gte` -> `greaterThanOrEqual`
  - `.assertLt` -> `.assertLessThan`
  - `.assertLte` -> `.assertLessThanOrEqual`
  - `.assertGt` -> `.assertGreaterThan`
  - `.assertGte` -> `assertGreaterThanOrEqual`
  - `.assertBoolean` -> `.assertBool`

### Deprecated

- `this.setPermissions()` in favor of `this.account.permissions.set()` https://github.com/o1-labs/snarkyjs/pull/643
  - `this.tokenSymbol.set()` in favor of `this.account.tokenSymbol.set()`
  - `this.setValue()` in favor of `this.account.<field>.set()`
- `Mina.transaction(privateKey: PrivateKey, ...)` in favor of new signature `Mina.transaction(publicKey: PublicKey, ...)`
- `AccountUpdate.createSigned(privateKey: PrivateKey)` in favor of new signature `AccountUpdate.createSigned(publicKey: PublicKey)` https://github.com/o1-labs/snarkyjs/pull/637
- `.lt`, `.lte`, `gt`, `gte`, `.assertLt`, `.assertLte`, `.assertGt`, `.assertGte` have been deprecated. https://github.com/o1-labs/snarkyjs/pull/681

### Fixed

- Fixed Apple silicon performance issue https://github.com/o1-labs/snarkyjs/issues/491
- Type inference for Structs with instance methods https://github.com/o1-labs/snarkyjs/pull/567
  - also fixes `Struct.fromJSON`
- `SmartContract.fetchEvents` fixed when multiple event types existed https://github.com/o1-labs/snarkyjs/issues/627
- Error when using reduce with a `Struct` as state type https://github.com/o1-labs/snarkyjs/pull/689
- Fix use of stale cached accounts in `Mina.transaction` https://github.com/o1-labs/snarkyjs/issues/430

## [0.7.3](https://github.com/o1-labs/snarkyjs/compare/5f20f496...d880bd6e)

### Fixed

- Bug in `deploy()` when initializing a contract that already exists https://github.com/o1-labs/snarkyjs/pull/588

### Deprecated

- `Mina.BerkeleyQANet` in favor of the clearer-named `Mina.Network` https://github.com/o1-labs/snarkyjs/pull/588

## [0.7.2](https://github.com/o1-labs/snarkyjs/compare/705f58d3...5f20f496)

### Added

- `MerkleMap` and `MerkleMapWitness` https://github.com/o1-labs/snarkyjs/pull/546
- Lots of doc comments! https://github.com/o1-labs/snarkyjs/pull/580

### Fixed

- Bug in `Circuit.log` printing account updates https://github.com/o1-labs/snarkyjs/pull/578

## [0.7.1](https://github.com/o1-labs/snarkyjs/compare/f0837188...705f58d3)

### Fixed

- Testnet-incompatible signatures in v0.7.0 https://github.com/o1-labs/snarkyjs/pull/565

## [0.7.0](https://github.com/o1-labs/snarkyjs/compare/f0837188...9a94231c)

### Added

- Added an optional string parameter to certain `assert` methods https://github.com/o1-labs/snarkyjs/pull/470
- `Struct`, a new primitive for declaring composite, SNARK-compatible types https://github.com/o1-labs/snarkyjs/pull/416
  - With this, we also added a way to include auxiliary, non-field element data in composite types
  - Added `VerificationKey`, which is a `Struct` with auxiliary data, to pass verification keys to a `@method`
  - BREAKING CHANGE: Change names related to circuit types: `AsFieldsAndAux<T>` -> `Provable<T>`, `AsFieldElement<T>` -> `ProvablePure<T>`, `circuitValue` -> `provable`
  - BREAKING CHANGE: Change all `ofFields` and `ofBits` methods on circuit types to `fromFields` and `fromBits`
- New option `proofsEnabled` for `LocalBlockchain` (default value: `true`), to quickly test transaction logic with proofs disabled https://github.com/o1-labs/snarkyjs/pull/462
  - with `proofsEnabled: true`, proofs now get verified locally https://github.com/o1-labs/snarkyjs/pull/423
- `SmartContract.approve()` to approve a tree of child account updates https://github.com/o1-labs/snarkyjs/pull/428 https://github.com/o1-labs/snarkyjs/pull/534
  - AccountUpdates are now valid `@method` arguments, and `approve()` is intended to be used on them when passed to a method
  - Also replaces `Experimental.accountUpdateFromCallback()`
- `Circuit.log()` to easily log Fields and other provable types inside a method, with the same API as `console.log()` https://github.com/o1-labs/snarkyjs/pull/484
- `SmartContract.init()` is a new method on the base `SmartContract` that will be called only during the first deploy (not if you re-deploy later to upgrade the contract) https://github.com/o1-labs/snarkyjs/pull/543
  - Overriding `init()` is the new recommended way to add custom state initialization logic.
- `transaction.toPretty()` and `accountUpdate.toPretty()` for debugging transactions by printing only the pieces that differ from default account updates https://github.com/o1-labs/snarkyjs/pull/428
- `AccountUpdate.attachToTransaction()` for explicitly adding an account update to the current transaction. This replaces some previous behaviour where an account update got attached implicitly https://github.com/o1-labs/snarkyjs/pull/484
- `SmartContract.requireSignature()` and `AccountUpdate.requireSignature()` as a simpler, better-named replacement for `.sign()` https://github.com/o1-labs/snarkyjs/pull/558

### Changed

- BREAKING CHANGE: `tx.send()` is now asynchronous: old: `send(): TransactionId` new: `send(): Promise<TransactionId>` and `tx.send()` now directly waits for the network response, as opposed to `tx.send().wait()` https://github.com/o1-labs/snarkyjs/pull/423
- Sending transactions to `LocalBlockchain` now involves
- `Circuit.witness` can now be called outside circuits, where it will just directly return the callback result https://github.com/o1-labs/snarkyjs/pull/484
- The `FeePayerSpec`, which is used to specify properties of the transaction via `Mina.transaction()`, now has another optional parameter to specify the nonce manually. `Mina.transaction({ feePayerKey: feePayer, nonce: 1 }, () => {})` https://github.com/o1-labs/snarkyjs/pull/497
- BREAKING CHANGE: Static methods of type `.fromString()`, `.fromNumber()` and `.fromBigInt()` on `Field`, `UInt64`, `UInt32` and `Int64` are no longer supported https://github.com/o1-labs/snarkyjs/pull/519
  - use `Field(number | string | bigint)` and `UInt64.from(number | string | bigint)`
- Move several features out of 'experimental' https://github.com/o1-labs/snarkyjs/pull/555
  - `Reducer` replaces `Experimental.Reducer`
  - `MerkleTree` and `MerkleWitness` replace `Experimental.{MerkleTree,MerkleWitness}`
  - In a `SmartContract`, `this.token` replaces `this.experimental.token`

### Deprecated

- `CircuitValue` deprecated in favor of `Struct` https://github.com/o1-labs/snarkyjs/pull/416
- Static props `Field.zero`, `Field.one`, `Field.minusOne` deprecated in favor of `Field(number)` https://github.com/o1-labs/snarkyjs/pull/524
- `SmartContract.sign()` and `AccountUpdate.sign()` in favor of `.requireSignature()` https://github.com/o1-labs/snarkyjs/pull/558

### Fixed

- Uint comparisons and division fixed inside the prover https://github.com/o1-labs/snarkyjs/pull/503
- Callback arguments are properly passed into method invocations https://github.com/o1-labs/snarkyjs/pull/516
- Removed internal type `JSONValue` from public interfaces https://github.com/o1-labs/snarkyjs/pull/536
- Returning values from a zkApp https://github.com/o1-labs/snarkyjs/pull/461

### Fixed

- Callback arguments are properly passed into method invocations https://github.com/o1-labs/snarkyjs/pull/516

## [0.6.1](https://github.com/o1-labs/snarkyjs/compare/ba688523...f0837188)

### Fixed

- Proof verification on the web version https://github.com/o1-labs/snarkyjs/pull/476

## [0.6.0](https://github.com/o1-labs/snarkyjs/compare/f2ad423...ba688523)

### Added

- `reducer.getActions` partially implemented for local testing https://github.com/o1-labs/snarkyjs/pull/327
- `gte` and `assertGte` methods on `UInt32`, `UInt64` https://github.com/o1-labs/snarkyjs/pull/349
- Return sent transaction `hash` for `RemoteBlockchain` https://github.com/o1-labs/snarkyjs/pull/399

### Changed

- BREAKING CHANGE: Rename the `Party` class to `AccountUpdate`. Also, rename other occurrences of "party" to "account update". https://github.com/o1-labs/snarkyjs/pull/393
- BREAKING CHANGE: Don't require the account address as input to `SmartContract.compile()`, `SmartContract.digest()` and `SmartContract.analyzeMethods()` https://github.com/o1-labs/snarkyjs/pull/406
  - This works because the address / public key is now a variable in the method circuit; it used to be a constant
- BREAKING CHANGE: Move `ZkProgram` to `Experimental.ZkProgram`

## [0.5.4](https://github.com/o1-labs/snarkyjs/compare/3461333...f2ad423)

### Fixed

- Running snarkyjs inside a web worker https://github.com/o1-labs/snarkyjs/issues/378

## [0.5.3](https://github.com/o1-labs/snarkyjs/compare/4f0dd40...3461333)

### Fixed

- Infinite loop when compiling in web version https://github.com/o1-labs/snarkyjs/issues/379, by @maht0rz

## [0.5.2](https://github.com/o1-labs/snarkyjs/compare/55c8ea0...4f0dd40)

### Fixed

- Crash of the web version introduced in 0.5.0
- Issue with `Experimental.MerkleWitness` https://github.com/o1-labs/snarkyjs/pull/368

## [0.5.1](https://github.com/o1-labs/snarkyjs/compare/e0192f7...55c8ea0)

### Fixed

- `fetchAccount` https://github.com/o1-labs/snarkyjs/pull/350

## [0.5.0](https://github.com/o1-labs/snarkyjs/compare/2375f08...e0192f7)

### Added

- **Recursive proofs**. RFC: https://github.com/o1-labs/snarkyjs/issues/89, PRs: https://github.com/o1-labs/snarkyjs/pull/245 https://github.com/o1-labs/snarkyjs/pull/250 https://github.com/o1-labs/snarkyjs/pull/261
  - Enable smart contract methods to take previous proofs as arguments, and verify them in the circuit
  - Add `ZkProgram`, a new primitive which represents a collection of circuits that produce instances of the same proof. So, it's a more general version of `SmartContract`, without any of the Mina-related API.  
    `ZkProgram` is suitable for rollup-type systems and offchain usage of Pickles + Kimchi.
- **zkApp composability** -- calling other zkApps from inside zkApps. RFC: https://github.com/o1-labs/snarkyjs/issues/303, PRs: https://github.com/o1-labs/snarkyjs/pull/285, https://github.com/o1-labs/snarkyjs/pull/296, https://github.com/o1-labs/snarkyjs/pull/294, https://github.com/o1-labs/snarkyjs/pull/297
- **Events** support via `SmartContract.events`, `this.emitEvent`. RFC: https://github.com/o1-labs/snarkyjs/issues/248, PR: https://github.com/o1-labs/snarkyjs/pull/272
  - `fetchEvents` partially implemented for local testing: https://github.com/o1-labs/snarkyjs/pull/323
- **Payments**: `this.send({ to, amount })` as an easier API for sending Mina from smart contracts https://github.com/o1-labs/snarkyjs/pull/325
  - `Party.send()` to transfer Mina between any accounts, for example, from users to smart contracts
- `SmartContract.digest()` to quickly compute a hash of the contract's circuit. This is [used by the zkApp CLI](https://github.com/o1-labs/zkapp-cli/pull/233) to figure out whether `compile` should be re-run or a cached verification key can be used. https://github.com/o1-labs/snarkyjs/pull/268
- `Circuit.constraintSystem()` for creating a circuit from a function, counting the number of constraints and computing a digest of the circuit https://github.com/o1-labs/snarkyjs/pull/279
- `this.account.isNew` to assert that an account did not (or did) exist before the transaction https://github.com/MinaProtocol/mina/pull/11524
- `LocalBlockchain.setTimestamp` and other setters for network state, to test network preconditions locally https://github.com/o1-labs/snarkyjs/pull/329
- **Experimental APIs** are now collected under the `Experimental` import, or on `this.experimental` in a smart contract.
- Custom tokens (_experimental_), via `this.token`. RFC: https://github.com/o1-labs/snarkyjs/issues/233, PR: https://github.com/o1-labs/snarkyjs/pull/273,
- Actions / sequence events support (_experimental_), via `Experimental.Reducer`. RFC: https://github.com/o1-labs/snarkyjs/issues/265, PR: https://github.com/o1-labs/snarkyjs/pull/274
- Merkle tree implementation (_experimental_) via `Experimental.MerkleTree` https://github.com/o1-labs/snarkyjs/pull/343

### Changed

- BREAKING CHANGE: Make on-chain state consistent with other preconditions - throw an error when state is not explicitly constrained https://github.com/o1-labs/snarkyjs/pull/267
- `CircuitValue` improvements https://github.com/o1-labs/snarkyjs/pull/269, https://github.com/o1-labs/snarkyjs/pull/306, https://github.com/o1-labs/snarkyjs/pull/341
  - Added a base constructor, so overriding the constructor on classes that extend `CircuitValue` is now _optional_. When overriding, the base constructor can be called without arguments, as previously: `super()`. When not overriding, the expected arguments are all the `@prop`s on the class, in the order they were defined in: `new MyCircuitValue(prop1, prop2)`.
  - `CircuitValue.fromObject({ prop1, prop2 })` is a new, better-typed alternative for using the base constructor.
  - Fixed: the overridden constructor is now free to have any argument structure -- previously, arguments had to be the props in their declared order. I.e., the behaviour that's now used by the base constructor used to be forced on all constructors, which is no longer the case.
- `Mina.transaction` improvements
  - Support zkApp proofs when there are other account updates in the same transaction block https://github.com/o1-labs/snarkyjs/pull/280
  - Support multiple independent zkApp proofs in one transaction block https://github.com/o1-labs/snarkyjs/pull/296
- Add previously unimplemented preconditions, like `this.network.timestamp` https://github.com/o1-labs/snarkyjs/pull/324 https://github.com/MinaProtocol/mina/pull/11577
- Improve error messages thrown from Wasm, by making Rust's `panic` log to the JS console https://github.com/MinaProtocol/mina/pull/11644
- Not user-facing, but essential: Smart contracts fully constrain the account updates they create, inside the circuit https://github.com/o1-labs/snarkyjs/pull/278

### Fixed

- Fix comparisons on `UInt32` and `UInt64` (`UInt32.lt`, `UInt32.gt`, etc) https://github.com/o1-labs/snarkyjs/issues/174, https://github.com/o1-labs/snarkyjs/issues/101. PR: https://github.com/o1-labs/snarkyjs/pull/307

## [0.4.3](https://github.com/o1-labs/snarkyjs/compare/e66f08d...2375f08)

### Added

- Implement the [precondition RFC](https://github.com/o1-labs/snarkyjs/issues/179#issuecomment-1139413831):
  - new fields `this.account` and `this.network` on both `SmartContract` and `Party`
  - `this.<account|network>.<property>.get()` to use on-chain values in a circuit, e.g. account balance or block height
  - `this.<account|network>.<property>.{assertEqual, assertBetween, assertNothing}()` to constrain what values to allow for these
- `CircuitString`, a snark-compatible string type with methods like `.append()` https://github.com/o1-labs/snarkyjs/pull/155
- `bool.assertTrue()`, `bool.assertFalse()` as convenient aliases for existing functionality
- `Ledger.verifyPartyProof` which can check if a proof on a transaction is valid https://github.com/o1-labs/snarkyjs/pull/208
- Memo field in APIs like `Mina.transaction` to attach arbitrary messages https://github.com/o1-labs/snarkyjs/pull/244
- This changelog

### Changed

- Huge snark performance improvements (2-10x) for most zkApps https://github.com/MinaProtocol/mina/pull/11053
- Performance improvements in node with > 4 CPUs, for all snarks https://github.com/MinaProtocol/mina/pull/11292
- Substantial reduction of snarkyjs' size https://github.com/MinaProtocol/mina/pull/11166

### Removed

- Unused functions `call` and `callUnproved`, which were embryonic versions of what is now the `transaction` API to call smart contract methods
- Some unimplemented fields on `SmartContract`

### Fixed

- zkApp proving on web https://github.com/o1-labs/snarkyjs/issues/226<|MERGE_RESOLUTION|>--- conflicted
+++ resolved
@@ -23,15 +23,16 @@
   - This breaks deployed zkApps which use `MerkleWitness.calculateRoot()`, because the circuit is changed
   - You can make your existing contracts compatible again by switching to `MerkleWitness.calculateRootSlow()`, which has the old circuit
 
-## [0.9.5](https://github.com/o1-labs/snarkyjs/compare/21de489...4573252d)
-
-<<<<<<< HEAD
-- Update the zkApp verification key from within one of its own methods, via proof https://github.com/o1-labs/snarkyjs/pull/812
+### Fixed
+
 - Removed multiple best tip blocks when fetching action data https://github.com/o1-labs/snarkyjs/pull/817
   - Implemented a temporary fix that filters out multiple best tip blocks, if they exist, while fetching actions. This fix will be removed once the related issue in the Archive-Node-API repository (https://github.com/o1-labs/Archive-Node-API/issues/7) is resolved.
-=======
+
+## [0.9.5](https://github.com/o1-labs/snarkyjs/compare/21de489...4573252d)
+
+- Update the zkApp verification key from within one of its own methods, via proof https://github.com/o1-labs/snarkyjs/pull/812
+
 ### Breaking changes
->>>>>>> adea0008
 
 - Change type of verification key returned by `SmartContract.compile()` to match `VerificationKey` https://github.com/o1-labs/snarkyjs/pull/812
 

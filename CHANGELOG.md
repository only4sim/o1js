# Changelog

All notable changes to this project are documented in this file.

The format is based on [Keep a Changelog](https://keepachangelog.com/en/1.0.0/).
This project adheres to [Semantic Versioning](https://semver.org/spec/v2.0.0.html).

<!--
  Possible subsections:
    _Added_ for new features.
    _Changed_ for changes in existing functionality.
    _Deprecated_ for soon-to-be removed features.
    _Removed_ for now removed features.
    _Fixed_ for any bug fixes.
    _Security_ in case of vulnerabilities.


 -->

## [Unreleased](https://github.com/o1-labs/o1js/compare/045faa7...HEAD)

### Breaking changes

- Constraint optimizations in Field methods and core crypto changes break all verification keys https://github.com/o1-labs/o1js/pull/1171 https://github.com/o1-labs/o1js/pull/1178

### Changed

- `ZkProgram` has moved out of the `Experimental` namespace and is now available as a top-level import directly. `Experimental.ZkProgram` has been deprecated.

### Added

- `Lightnet` namespace to interact with the account manager provided by the [lightnet Mina network](https://hub.docker.com/r/o1labs/mina-local-network). https://github.com/o1-labs/o1js/pull/1167

- Internal support for several custom gates (range check, bitwise operations, foreign field operations) and lookup tables https://github.com/o1-labs/o1js/pull/1176

<<<<<<< HEAD
### Changed

- Use cached prover keys in `compile()` when running in Node.js https://github.com/o1-labs/o1js/pull/1187
  - Caching is configurable by passing a custom `Storable` (new export) to `compile()`
  - By default, prover keys are stored in an OS-dependent cache directory; `~/.cache/pickles` on Mac and Linux
=======
- `Gadgets.rangeCheck64()`, new provable method to do efficient 64-bit range checks using lookup tables https://github.com/o1-labs/o1js/pull/1181

- `Proof.dummy()` to create dummy proofs https://github.com/o1-labs/o1js/pull/1188
  - You can use this to write ZkPrograms that handle the base case and the inductive case in the same method.
>>>>>>> 0aea3e98

## [0.13.1](https://github.com/o1-labs/o1js/compare/c2f392fe5...045faa7)

### Breaking changes

- Changes to some verification keys caused by changing the way `Struct` orders object properties. https://github.com/o1-labs/o1js/pull/1124 [@Comdex](https://github.com/Comdex)
  - To recover existing verification keys and behavior, change the order of properties in your Struct definitions to be alphabetical
  - The `customObjectKeys` option is removed from `Struct`

### Changed

- Improve prover performance by ~25% https://github.com/o1-labs/o1js/pull/1092
  - Change internal representation of field elements to be JS bigint instead of Uint8Array
- Consolidate internal framework for testing equivalence of two implementations

## [0.13.0](https://github.com/o1-labs/o1js/compare/fbd4b2717...c2f392fe5)

### Breaking changes

- Changes to verification keys caused by updates to the proof system. This breaks all deployed contracts https://github.com/o1-labs/o1js/pull/1016

## [0.12.2](https://github.com/o1-labs/o1js/compare/b1d8d5910...fbd4b2717)

### Changed

- Renamed SnarkyJS to o1js https://github.com/o1-labs/o1js/pull/1104
- Reduce loading time of the library by 3-4x https://github.com/o1-labs/o1js/pull/1073
- Improve error when forgetting `transaction.prove()` https://github.com/o1-labs/o1js/pull/1095

## [0.12.1](https://github.com/o1-labs/o1js/compare/161b69d602...b1d8d5910)

### Added

- Added a method `createTestNullifier` to the Nullifier class for testing purposes. It is recommended to use mina-signer to create Nullifiers in production, since it does not leak the private key of the user. The `Nullifier.createTestNullifier` method requires the private key as an input _outside of the users wallet_. https://github.com/o1-labs/o1js/pull/1026
- Added `field.isEven` to check if a Field element is odd or even. https://github.com/o1-labs/o1js/pull/1026

### Fixed

- Revert verification key hash change from previous release to stay compatible with the current testnet https://github.com/o1-labs/o1js/pull/1032

## [0.12.0](https://github.com/o1-labs/o1js/compare/eaa39dca0...161b69d602)

### Breaking Changes

- Fix the default verification key hash that was generated for AccountUpdates. This change adopts the default mechanism provided by Mina Protocol https://github.com/o1-labs/o1js/pull/1021
  - Please be aware that this alteration results in a breaking change affecting the verification key of already deployed contracts.

## [0.11.4](https://github.com/o1-labs/o1js/compare/544489609...eaa39dca0)

### Fixed

- NodeJS error caused by invalid import https://github.com/o1-labs/o1js/issues/1012

## [0.11.3](https://github.com/o1-labs/o1js/compare/2d2af219c...544489609)

### Fixed

- Fix commonJS version of o1js, again https://github.com/o1-labs/o1js/pull/1006

## [0.11.2](https://github.com/o1-labs/o1js/compare/c549e02fa...2d2af219c)

### Fixed

- Fix commonJS version of o1js https://github.com/o1-labs/o1js/pull/1005

## [0.11.1](https://github.com/o1-labs/o1js/compare/3fbd9678e...c549e02fa)

### Breaking changes

- `Group` operations now generate a different set of constraints. This breaks deployed contracts, because the circuit changed. https://github.com/o1-labs/o1js/pull/967

### Added

- Implemented `Nullifier` as a new primitive https://github.com/o1-labs/o1js/pull/882
  - mina-signer can now be used to generate a Nullifier, which can be consumed by zkApps using the newly added Nullifier Struct

### Changed

- Improve error message `Can't evaluate prover code outside an as_prover block` https://github.com/o1-labs/o1js/pull/998

### Fixed

- Fix unsupported use of `window` when running o1js in workers https://github.com/o1-labs/o1js/pull/1002

## [0.11.0](https://github.com/o1-labs/o1js/compare/a632313a...3fbd9678e)

### Breaking changes

- Rewrite of `Provable.if()` causes breaking changes to all deployed contracts https://github.com/o1-labs/o1js/pull/889
- Remove all deprecated methods and properties on `Field` https://github.com/o1-labs/o1js/pull/902
- The `Field(x)` constructor and other Field methods no longer accept a `boolean` as input. Instead, you can now pass in a `bigint` to all Field methods. https://github.com/o1-labs/o1js/pull/902
- Remove redundant `signFeePayer()` method https://github.com/o1-labs/o1js/pull/935

### Added

- Add `field.assertNotEquals()` to assert that a field element does not equal some value https://github.com/o1-labs/o1js/pull/902
  - More efficient than `field.equals(x).assertFalse()`
- Add `scalar.toConstant()`, `scalar.toBigInt()`, `Scalar.from()`, `privateKey.toBigInt()`, `PrivateKey.fromBigInt()` https://github.com/o1-labs/o1js/pull/935
- `Poseidon.hashToGroup` enables hashing to a group https://github.com/o1-labs/o1js/pull/887

### Changed

- **Make stack traces more readable** https://github.com/o1-labs/o1js/pull/890
  - Stack traces thrown from o1js are cleaned up by filtering out unnecessary lines and other noisy details
- Remove optional `zkappKey` argument in `smartContract.init()`, and instead assert that `provedState` is false when `init()` is called https://github.com/o1-labs/o1js/pull/908
- Improve assertion error messages on `Field` methods https://github.com/o1-labs/o1js/issues/743 https://github.com/o1-labs/o1js/pull/902
- Publicly expose the internal details of the `Field` type https://github.com/o1-labs/o1js/pull/902

### Deprecated

- Utility methods on `Circuit` are deprecated in favor of the same methods on `Provable` https://github.com/o1-labs/o1js/pull/889
  - `Circuit.if()`, `Circuit.witness()`, `Circuit.log()` and others replaced by `Provable.if()`, `Provable.witness()`, `Provable.log()`
  - Under the hood, some of these methods were rewritten in TypeScript
- Deprecate `field.isZero()` https://github.com/o1-labs/o1js/pull/902

### Fixed

- Fix running o1js in Node.js on Windows https://github.com/o1-labs/o1js-bindings/pull/19 [@wizicer](https://github.com/wizicer)
- Fix error reporting from GraphQL requests https://github.com/o1-labs/o1js/pull/919
- Resolved an `Out of Memory error` experienced on iOS devices (iPhones and iPads) during the initialization of the WASM memory https://github.com/o1-labs/o1js-bindings/pull/26
- Fix `field.greaterThan()` and other comparison methods outside provable code https://github.com/o1-labs/o1js/issues/858 https://github.com/o1-labs/o1js/pull/902
- Fix `field.assertBool()` https://github.com/o1-labs/o1js/issues/469 https://github.com/o1-labs/o1js/pull/902
- Fix `Field(bigint)` where `bigint` is larger than the field modulus https://github.com/o1-labs/o1js/issues/432 https://github.com/o1-labs/o1js/pull/902
  - The new behaviour is to use the modular residual of the input
- No longer fail on missing signature in `tx.send()`. This fixes the flow of deploying a zkApp from a UI via a wallet https://github.com/o1-labs/o1js/pull/931 [@marekyggdrasil](https://github.com/marekyggdrasil)

## [0.10.1](https://github.com/o1-labs/o1js/compare/bcc666f2...a632313a)

### Changed

- Allow ZkPrograms to return their public output https://github.com/o1-labs/o1js/pull/874 https://github.com/o1-labs/o1js/pull/876
  - new option `ZkProgram({ publicOutput?: Provable<any>, ... })`; `publicOutput` has to match the _return type_ of all ZkProgram methods.
  - the `publicInput` option becomes optional; if not provided, methods no longer expect the public input as first argument
  - full usage example: https://github.com/o1-labs/o1js/blob/f95cf2903e97292df9e703b74ee1fc3825df826d/src/examples/program.ts

## [0.10.0](https://github.com/o1-labs/o1js/compare/97e393ed...bcc666f2)

### Breaking Changes

- All references to `actionsHash` are renamed to `actionState` to better mirror what is used in Mina protocol APIs https://github.com/o1-labs/o1js/pull/833
  - This change affects function parameters and returned object keys throughout the API
- No longer make `MayUseToken.InheritFromParent` the default `mayUseToken` value on the caller if one zkApp method calls another one; this removes the need to manually override `mayUseToken` in several known cases https://github.com/o1-labs/o1js/pull/863
  - Causes a breaking change to the verification key of deployed contracts that use zkApp composability

### Added

- `this.state.getAndAssertEquals()` as a shortcut for `let x = this.state.get(); this.state.assertEquals(x);` https://github.com/o1-labs/o1js/pull/863
  - also added `.getAndAssertEquals()` on `this.account` and `this.network` fields
- Support for fallback endpoints when making network requests, allowing users to provide an array of endpoints for GraphQL network requests. https://github.com/o1-labs/o1js/pull/871
  - Endpoints are fetched two at a time, and the result returned from the faster response
- `reducer.forEach(actions, ...)` as a shortcut for `reducer.reduce()` when you don't need a `state` https://github.com/o1-labs/o1js/pull/863
- New export `TokenId` which supersedes `Token.Id`; `TokenId.deriveId()` replaces `Token.Id.getId()` https://github.com/o1-labs/o1js/pull/863
- Add `Permissions.allImpossible()` for the set of permissions where nothing is allowed (more convenient than `Permissions.default()` when you want to make most actions impossible) https://github.com/o1-labs/o1js/pull/863

### Changed

- **Massive improvement of memory consumption**, thanks to a refactor of o1js' worker usage https://github.com/o1-labs/o1js/pull/872
  - Memory reduced by up to 10x; see [the PR](https://github.com/o1-labs/o1js/pull/872) for details
  - Side effect: `Circuit` API becomes async, for example `MyCircuit.prove(...)` becomes `await MyCircuit.prove(...)`
- Token APIs `this.token.{send,burn,mint}()` now accept an `AccountUpdate` or `SmartContract` as from / to input https://github.com/o1-labs/o1js/pull/863
- Improve `Transaction.toPretty()` output by adding account update labels in most methods that create account updates https://github.com/o1-labs/o1js/pull/863
- Raises the limit of actions/events per transaction from 16 to 100, providing users with the ability to submit a larger number of events/actions in a single transaction. https://github.com/o1-labs/o1js/pull/883.

### Deprecated

- Deprecate both `shutdown()` and `await isReady`, which are no longer needed https://github.com/o1-labs/o1js/pull/872

### Fixed

- `SmartContract.deploy()` now throws an error when no verification key is found https://github.com/o1-labs/o1js/pull/885
  - The old, confusing behaviour was to silently not update the verification key (but still update some permissions to "proof", breaking the zkApp)

## [0.9.8](https://github.com/o1-labs/o1js/compare/1a984089...97e393ed)

### Fixed

- Fix fetching the `access` permission on accounts https://github.com/o1-labs/o1js/pull/851
- Fix `fetchActions` https://github.com/o1-labs/o1js/pull/844 https://github.com/o1-labs/o1js/pull/854 [@Comdex](https://github.com/Comdex)
- Updated `Mina.TransactionId.isSuccess` to accurately verify zkApp transaction status after using `Mina.TransactionId.wait()`. https://github.com/o1-labs/o1js/pull/826
  - This change ensures that the function correctly checks for transaction completion and provides the expected result.

## [0.9.7](https://github.com/o1-labs/o1js/compare/0b7a9ad...1a984089)

### Added

- `smartContract.fetchActions()` and `Mina.fetchActions()`, asynchronous methods to fetch actions directly from an archive node https://github.com/o1-labs/o1js/pull/843 [@Comdex](https://github.com/Comdex)

### Changed

- `Circuit.runAndCheck()` now uses `snarky` to create a constraint system and witnesses, and check constraints. It closely matches behavior during proving and can be used to test provable code without having to create an expensive proof https://github.com/o1-labs/o1js/pull/840

### Fixed

- Fixes two issues that were temporarily reintroduced in the 0.9.6 release https://github.com/o1-labs/o1js/issues/799 https://github.com/o1-labs/o1js/issues/530

## [0.9.6](https://github.com/o1-labs/o1js/compare/21de489...0b7a9ad)

### Breaking changes

- Circuits changed due to an internal rename of "sequence events" to "actions" which included a change to some hash prefixes; this breaks all deployed contracts.
- Temporarily reintroduces 2 known issues as a result of reverting a fix necessary for network redeployment:
  - https://github.com/o1-labs/o1js/issues/799
  - https://github.com/o1-labs/o1js/issues/530
  - Please note that we plan to address these issues in a future release. In the meantime, to work around this breaking change, you can try calling `fetchAccount` for each account involved in a transaction before executing the `Mina.transaction` block.
- Improve number of constraints needed for Merkle tree hashing https://github.com/o1-labs/o1js/pull/820
  - This breaks deployed zkApps which use `MerkleWitness.calculateRoot()`, because the circuit is changed
  - You can make your existing contracts compatible again by switching to `MerkleWitness.calculateRootSlow()`, which has the old circuit
- Renamed function parameters: The `getAction` function now accepts a new object structure for its parameters. https://github.com/o1-labs/o1js/pull/828
  - The previous object keys, `fromActionHash` and `endActionHash`, have been replaced by `fromActionState` and `endActionState`.

### Added

- `zkProgram.analyzeMethods()` to obtain metadata about a ZkProgram's methods https://github.com/o1-labs/o1js/pull/829 [@maht0rz](https://github.com/maht0rz)

### Fixed

- Improved Event Handling in o1js https://github.com/o1-labs/o1js/pull/825
  - Updated the internal event type to better handle events emitted in different zkApp transactions and when multiple zkApp transactions are present within a block.
  - The internal event type now includes event data and transaction information as separate objects, allowing for more accurate information about each event and its associated transaction.
- Removed multiple best tip blocks when fetching action data https://github.com/o1-labs/o1js/pull/817
  - Implemented a temporary fix that filters out multiple best tip blocks, if they exist, while fetching actions. This fix will be removed once the related issue in the Archive-Node-API repository (https://github.com/o1-labs/Archive-Node-API/issues/7) is resolved.
- New `fromActionState` and `endActionState` parameters for fetchActions function in o1js https://github.com/o1-labs/o1js/pull/828
  - Allows fetching only necessary actions to compute the latest actions state
  - Eliminates the need to retrieve the entire actions history of a zkApp
  - Utilizes `actionStateTwo` field returned by Archive Node API as a safe starting point for deriving the most recent action hash

## [0.9.5](https://github.com/o1-labs/o1js/compare/21de489...4573252d)

- Update the zkApp verification key from within one of its own methods, via proof https://github.com/o1-labs/o1js/pull/812

### Breaking changes

- Change type of verification key returned by `SmartContract.compile()` to match `VerificationKey` https://github.com/o1-labs/o1js/pull/812

### Fixed

- Failing `Mina.transaction` on Berkeley because of unsatisfied constraints caused by dummy data before we fetched account state https://github.com/o1-labs/o1js/pull/807
  - Previously, you could work around this by calling `fetchAccount()` for every account invovled in a transaction. This is not necessary anymore.
- Update the zkApp verification key from within one of its own methods, via proof https://github.com/o1-labs/o1js/pull/812

## [0.9.4](https://github.com/o1-labs/o1js/compare/9acec55...21de489)

### Fixed

- `getActions` to handle multiple actions with multiple Account Updates https://github.com/o1-labs/o1js/pull/801

## [0.9.3](https://github.com/o1-labs/o1js/compare/1abdfb70...9acec55)

### Added

- Use `fetchEvents()` to fetch events for a specified zkApp from a GraphQL endpoint that implements [this schema](https://github.com/o1-labs/Archive-Node-API/blob/efebc9fd3cfc028f536ae2125e0d2676e2b86cd2/src/schema.ts#L1). `Mina.Network` accepts an additional endpoint which points to a GraphQL server. https://github.com/o1-labs/o1js/pull/749
  - Use the `mina` property for the Mina node.
  - Use `archive` for the archive node.
- Use `getActions` to fetch actions for a specified zkApp from a GraphQL endpoint GraphQL endpoint that implements the same schema as `fetchEvents`. https://github.com/o1-labs/o1js/pull/788

### Fixed

- Added the missing export of `Mina.TransactionId` https://github.com/o1-labs/o1js/pull/785
- Added an option to specify `tokenId` as `Field` in `fetchAccount()` https://github.com/o1-labs/o1js/pull/787 [@rpanic](https://github.com/rpanic)

## [0.9.2](https://github.com/o1-labs/o1js/compare/9c44b9c2...1abdfb70)

### Added

- `this.network.timestamp` is added back and is implemented on top of `this.network.globalSlotSinceGenesis` https://github.com/o1-labs/o1js/pull/755

### Changed

- On-chain value `globalSlot` is replaced by the clearer `currentSlot` https://github.com/o1-labs/o1js/pull/755
  - `currentSlot` refers to the slot at which the transaction _will be included in a block_.
  - the only supported method is `currentSlot.assertBetween()` because `currentSlot.get()` is impossible to implement since the value is determined in the future and `currentSlot.assertEquals()` is error-prone

### Fixed

- Incorrect counting of limit on events and actions https://github.com/o1-labs/o1js/pull/758
- Type error when using `Circuit.array` in on-chain state or events https://github.com/o1-labs/o1js/pull/758
- Bug when using `Circuit.witness` outside the prover https://github.com/o1-labs/o1js/pull/774

## [0.9.1](https://github.com/o1-labs/o1js/compare/71b6132b...9c44b9c2)

### Fixed

- Bug when using `this.<state>.get()` outside a transaction https://github.com/o1-labs/o1js/pull/754

## [0.9.0](https://github.com/o1-labs/o1js/compare/c5a36207...71b6132b)

### Added

- `Transaction.fromJSON` to recover transaction object from JSON https://github.com/o1-labs/o1js/pull/705
- New precondition: `provedState`, a boolean which is true if the entire on-chain state of this account was last modified by a proof https://github.com/o1-labs/o1js/pull/741
  - Same API as all preconditions: `this.account.provedState.assertEquals(Bool(true))`
  - Can be used to assert that the state wasn't tampered with by the zkApp developer using non-contract logic, for example, before deploying the zkApp
- New on-chain value `globalSlot`, to make assertions about the current time https://github.com/o1-labs/o1js/pull/649
  - example: `this.globalSlot.get()`, `this.globalSlot.assertBetween(lower, upper)`
  - Replaces `network.timestamp`, `network.globalSlotSinceGenesis` and `network.globalSlotSinceHardFork`. https://github.com/o1-labs/o1js/pull/560
- New permissions:
  - `access` to control whether account updates for this account can be used at all https://github.com/o1-labs/o1js/pull/500
  - `setTiming` to control who can update the account's `timing` field https://github.com/o1-labs/o1js/pull/685
  - Example: `this.permissions.set({ ...Permissions.default(), access: Permissions.proofOrSignature() })`
- Expose low-level view into the PLONK gates created by a smart contract method https://github.com/o1-labs/o1js/pull/687
  - `MyContract.analyzeMethods().<method name>.gates`

### Changed

- BREAKING CHANGE: Modify signature algorithm used by `Signature.{create,verify}` to be compatible with mina-signer https://github.com/o1-labs/o1js/pull/710
  - Signatures created with mina-signer's `client.signFields()` can now be verified inside a SNARK!
  - Breaks existing deployed smart contracts which use `Signature.verify()`
- BREAKING CHANGE: Circuits changed due to core protocol and cryptography changes; this breaks all deployed contracts.
- BREAKING CHANGE: Change structure of `Account` type which is returned by `Mina.getAccount()` https://github.com/o1-labs/o1js/pull/741
  - for example, `account.appState` -> `account.zkapp.appState`
  - full new type (exported as `Types.Account`): https://github.com/o1-labs/o1js/blob/0be70cb8ceb423976f348980e9d6238820758cc0/src/provable/gen/transaction.ts#L515
- Test accounts hard-coded in `LocalBlockchain` now have default permissions, not permissions allowing everything. Fixes some unintuitive behaviour in tests, like requiring no signature when using these accounts to send MINA https://github.com/o1-labs/o1js/issues/638

### Removed

- Preconditions `timestamp` and `globalSlotSinceHardFork` https://github.com/o1-labs/o1js/pull/560
  - `timestamp` is expected to come back as a wrapper for the new `globalSlot`

## [0.8.0](https://github.com/o1-labs/o1js/compare/d880bd6e...c5a36207)

### Added

- `this.account.<field>.set()` as a unified API to update fields on the account https://github.com/o1-labs/o1js/pull/643
  - covers `permissions`, `verificationKey`, `zkappUri`, `tokenSymbol`, `delegate`, `votingFor`
  - exists on `SmartContract.account` and `AccountUpdate.account`
- `this.sender` to get the public key of the transaction's sender https://github.com/o1-labs/o1js/pull/652
  - To get the sender outside a smart contract, there's now `Mina.sender()`
- `tx.wait()` is now implemented. It waits for the transactions inclusion in a block https://github.com/o1-labs/o1js/pull/645
  - `wait()` also now takes an optional `options` parameter to specify the polling interval or maximum attempts. `wait(options?: { maxAttempts?: number; interval?: number }): Promise<void>;`
- `Circuit.constraintSystemFromKeypair(keypair)` to inspect the circuit at a low level https://github.com/o1-labs/o1js/pull/529
  - Works with a `keypair` (prover + verifier key) generated with the `Circuit` API
- `Mina.faucet()` can now be used to programmatically fund an address on the testnet, using the faucet provided by faucet.minaprotocol.com https://github.com/o1-labs/o1js/pull/693

### Changed

- BREAKING CHANGE: Constraint changes in `sign()`, `requireSignature()` and `createSigned()` on `AccountUpdate` / `SmartContract`. _This means that smart contracts using these methods in their proofs won't be able to create valid proofs against old deployed verification keys._ https://github.com/o1-labs/o1js/pull/637
- `Mina.transaction` now takes a _public key_ as the fee payer argument (passing in a private key is deprecated) https://github.com/o1-labs/o1js/pull/652
  - Before: `Mina.transaction(privateKey, ...)`. Now: `Mina.transaction(publicKey, ...)`
  - `AccountUpdate.fundNewAccount()` now enables funding multiple accounts at once, and deprecates the `initialBalance` argument
- New option `enforceTransactionLimits` for `LocalBlockchain` (default value: `true`), to disable the enforcement of protocol transaction limits (maximum events, maximum sequence events and enforcing certain layout of `AccountUpdate`s depending on their authorization) https://github.com/o1-labs/o1js/pull/620
- Change the default `send` permissions (for sending MINA or tokens) that get set when deploying a zkApp, from `signature()` to `proof()` https://github.com/o1-labs/o1js/pull/648
- Functions for making assertions and comparisons have been renamed to their long form, instead of the initial abbreviation. Old function names have been deprecated https://github.com/o1-labs/o1js/pull/681
  - `.lt` -> `.lessThan`
  - `.lte` -> `.lessThanOrEqual`
  - `.gt` -> `.greaterThan`
  - `.gte` -> `greaterThanOrEqual`
  - `.assertLt` -> `.assertLessThan`
  - `.assertLte` -> `.assertLessThanOrEqual`
  - `.assertGt` -> `.assertGreaterThan`
  - `.assertGte` -> `assertGreaterThanOrEqual`
  - `.assertBoolean` -> `.assertBool`

### Deprecated

- `this.setPermissions()` in favor of `this.account.permissions.set()` https://github.com/o1-labs/o1js/pull/643
  - `this.tokenSymbol.set()` in favor of `this.account.tokenSymbol.set()`
  - `this.setValue()` in favor of `this.account.<field>.set()`
- `Mina.transaction(privateKey: PrivateKey, ...)` in favor of new signature `Mina.transaction(publicKey: PublicKey, ...)`
- `AccountUpdate.createSigned(privateKey: PrivateKey)` in favor of new signature `AccountUpdate.createSigned(publicKey: PublicKey)` https://github.com/o1-labs/o1js/pull/637
- `.lt`, `.lte`, `gt`, `gte`, `.assertLt`, `.assertLte`, `.assertGt`, `.assertGte` have been deprecated. https://github.com/o1-labs/o1js/pull/681

### Fixed

- Fixed Apple silicon performance issue https://github.com/o1-labs/o1js/issues/491
- Type inference for Structs with instance methods https://github.com/o1-labs/o1js/pull/567
  - also fixes `Struct.fromJSON`
- `SmartContract.fetchEvents` fixed when multiple event types existed https://github.com/o1-labs/o1js/issues/627
- Error when using reduce with a `Struct` as state type https://github.com/o1-labs/o1js/pull/689
- Fix use of stale cached accounts in `Mina.transaction` https://github.com/o1-labs/o1js/issues/430

## [0.7.3](https://github.com/o1-labs/o1js/compare/5f20f496...d880bd6e)

### Fixed

- Bug in `deploy()` when initializing a contract that already exists https://github.com/o1-labs/o1js/pull/588

### Deprecated

- `Mina.BerkeleyQANet` in favor of the clearer-named `Mina.Network` https://github.com/o1-labs/o1js/pull/588

## [0.7.2](https://github.com/o1-labs/o1js/compare/705f58d3...5f20f496)

### Added

- `MerkleMap` and `MerkleMapWitness` https://github.com/o1-labs/o1js/pull/546
- Lots of doc comments! https://github.com/o1-labs/o1js/pull/580

### Fixed

- Bug in `Circuit.log` printing account updates https://github.com/o1-labs/o1js/pull/578

## [0.7.1](https://github.com/o1-labs/o1js/compare/f0837188...705f58d3)

### Fixed

- Testnet-incompatible signatures in v0.7.0 https://github.com/o1-labs/o1js/pull/565

## [0.7.0](https://github.com/o1-labs/o1js/compare/f0837188...9a94231c)

### Added

- Added an optional string parameter to certain `assert` methods https://github.com/o1-labs/o1js/pull/470
- `Struct`, a new primitive for declaring composite, SNARK-compatible types https://github.com/o1-labs/o1js/pull/416
  - With this, we also added a way to include auxiliary, non-field element data in composite types
  - Added `VerificationKey`, which is a `Struct` with auxiliary data, to pass verification keys to a `@method`
  - BREAKING CHANGE: Change names related to circuit types: `AsFieldsAndAux<T>` -> `Provable<T>`, `AsFieldElement<T>` -> `ProvablePure<T>`, `circuitValue` -> `provable`
  - BREAKING CHANGE: Change all `ofFields` and `ofBits` methods on circuit types to `fromFields` and `fromBits`
- New option `proofsEnabled` for `LocalBlockchain` (default value: `true`), to quickly test transaction logic with proofs disabled https://github.com/o1-labs/o1js/pull/462
  - with `proofsEnabled: true`, proofs now get verified locally https://github.com/o1-labs/o1js/pull/423
- `SmartContract.approve()` to approve a tree of child account updates https://github.com/o1-labs/o1js/pull/428 https://github.com/o1-labs/o1js/pull/534
  - AccountUpdates are now valid `@method` arguments, and `approve()` is intended to be used on them when passed to a method
  - Also replaces `Experimental.accountUpdateFromCallback()`
- `Circuit.log()` to easily log Fields and other provable types inside a method, with the same API as `console.log()` https://github.com/o1-labs/o1js/pull/484
- `SmartContract.init()` is a new method on the base `SmartContract` that will be called only during the first deploy (not if you re-deploy later to upgrade the contract) https://github.com/o1-labs/o1js/pull/543
  - Overriding `init()` is the new recommended way to add custom state initialization logic.
- `transaction.toPretty()` and `accountUpdate.toPretty()` for debugging transactions by printing only the pieces that differ from default account updates https://github.com/o1-labs/o1js/pull/428
- `AccountUpdate.attachToTransaction()` for explicitly adding an account update to the current transaction. This replaces some previous behaviour where an account update got attached implicitly https://github.com/o1-labs/o1js/pull/484
- `SmartContract.requireSignature()` and `AccountUpdate.requireSignature()` as a simpler, better-named replacement for `.sign()` https://github.com/o1-labs/o1js/pull/558

### Changed

- BREAKING CHANGE: `tx.send()` is now asynchronous: old: `send(): TransactionId` new: `send(): Promise<TransactionId>` and `tx.send()` now directly waits for the network response, as opposed to `tx.send().wait()` https://github.com/o1-labs/o1js/pull/423
- Sending transactions to `LocalBlockchain` now involves
- `Circuit.witness` can now be called outside circuits, where it will just directly return the callback result https://github.com/o1-labs/o1js/pull/484
- The `FeePayerSpec`, which is used to specify properties of the transaction via `Mina.transaction()`, now has another optional parameter to specify the nonce manually. `Mina.transaction({ feePayerKey: feePayer, nonce: 1 }, () => {})` https://github.com/o1-labs/o1js/pull/497
- BREAKING CHANGE: Static methods of type `.fromString()`, `.fromNumber()` and `.fromBigInt()` on `Field`, `UInt64`, `UInt32` and `Int64` are no longer supported https://github.com/o1-labs/o1js/pull/519
  - use `Field(number | string | bigint)` and `UInt64.from(number | string | bigint)`
- Move several features out of 'experimental' https://github.com/o1-labs/o1js/pull/555
  - `Reducer` replaces `Experimental.Reducer`
  - `MerkleTree` and `MerkleWitness` replace `Experimental.{MerkleTree,MerkleWitness}`
  - In a `SmartContract`, `this.token` replaces `this.experimental.token`

### Deprecated

- `CircuitValue` deprecated in favor of `Struct` https://github.com/o1-labs/o1js/pull/416
- Static props `Field.zero`, `Field.one`, `Field.minusOne` deprecated in favor of `Field(number)` https://github.com/o1-labs/o1js/pull/524
- `SmartContract.sign()` and `AccountUpdate.sign()` in favor of `.requireSignature()` https://github.com/o1-labs/o1js/pull/558

### Fixed

- Uint comparisons and division fixed inside the prover https://github.com/o1-labs/o1js/pull/503
- Callback arguments are properly passed into method invocations https://github.com/o1-labs/o1js/pull/516
- Removed internal type `JSONValue` from public interfaces https://github.com/o1-labs/o1js/pull/536
- Returning values from a zkApp https://github.com/o1-labs/o1js/pull/461

### Fixed

- Callback arguments are properly passed into method invocations https://github.com/o1-labs/o1js/pull/516

## [0.6.1](https://github.com/o1-labs/o1js/compare/ba688523...f0837188)

### Fixed

- Proof verification on the web version https://github.com/o1-labs/o1js/pull/476

## [0.6.0](https://github.com/o1-labs/o1js/compare/f2ad423...ba688523)

### Added

- `reducer.getActions` partially implemented for local testing https://github.com/o1-labs/o1js/pull/327
- `gte` and `assertGte` methods on `UInt32`, `UInt64` https://github.com/o1-labs/o1js/pull/349
- Return sent transaction `hash` for `RemoteBlockchain` https://github.com/o1-labs/o1js/pull/399

### Changed

- BREAKING CHANGE: Rename the `Party` class to `AccountUpdate`. Also, rename other occurrences of "party" to "account update". https://github.com/o1-labs/o1js/pull/393
- BREAKING CHANGE: Don't require the account address as input to `SmartContract.compile()`, `SmartContract.digest()` and `SmartContract.analyzeMethods()` https://github.com/o1-labs/o1js/pull/406
  - This works because the address / public key is now a variable in the method circuit; it used to be a constant
- BREAKING CHANGE: Move `ZkProgram` to `Experimental.ZkProgram`

## [0.5.4](https://github.com/o1-labs/o1js/compare/3461333...f2ad423)

### Fixed

- Running o1js inside a web worker https://github.com/o1-labs/o1js/issues/378

## [0.5.3](https://github.com/o1-labs/o1js/compare/4f0dd40...3461333)

### Fixed

- Infinite loop when compiling in web version https://github.com/o1-labs/o1js/issues/379, by [@maht0rz](https://github.com/maht0rz)

## [0.5.2](https://github.com/o1-labs/o1js/compare/55c8ea0...4f0dd40)

### Fixed

- Crash of the web version introduced in 0.5.0
- Issue with `Experimental.MerkleWitness` https://github.com/o1-labs/o1js/pull/368

## [0.5.1](https://github.com/o1-labs/o1js/compare/e0192f7...55c8ea0)

### Fixed

- `fetchAccount` https://github.com/o1-labs/o1js/pull/350

## [0.5.0](https://github.com/o1-labs/o1js/compare/2375f08...e0192f7)

### Added

- **Recursive proofs**. RFC: https://github.com/o1-labs/o1js/issues/89, PRs: https://github.com/o1-labs/o1js/pull/245 https://github.com/o1-labs/o1js/pull/250 https://github.com/o1-labs/o1js/pull/261
  - Enable smart contract methods to take previous proofs as arguments, and verify them in the circuit
  - Add `ZkProgram`, a new primitive which represents a collection of circuits that produce instances of the same proof. So, it's a more general version of `SmartContract`, without any of the Mina-related API.  
    `ZkProgram` is suitable for rollup-type systems and offchain usage of Pickles + Kimchi.
- **zkApp composability** -- calling other zkApps from inside zkApps. RFC: https://github.com/o1-labs/o1js/issues/303, PRs: https://github.com/o1-labs/o1js/pull/285, https://github.com/o1-labs/o1js/pull/296, https://github.com/o1-labs/o1js/pull/294, https://github.com/o1-labs/o1js/pull/297
- **Events** support via `SmartContract.events`, `this.emitEvent`. RFC: https://github.com/o1-labs/o1js/issues/248, PR: https://github.com/o1-labs/o1js/pull/272
  - `fetchEvents` partially implemented for local testing: https://github.com/o1-labs/o1js/pull/323
- **Payments**: `this.send({ to, amount })` as an easier API for sending Mina from smart contracts https://github.com/o1-labs/o1js/pull/325
  - `Party.send()` to transfer Mina between any accounts, for example, from users to smart contracts
- `SmartContract.digest()` to quickly compute a hash of the contract's circuit. This is [used by the zkApp CLI](https://github.com/o1-labs/zkapp-cli/pull/233) to figure out whether `compile` should be re-run or a cached verification key can be used. https://github.com/o1-labs/o1js/pull/268
- `Circuit.constraintSystem()` for creating a circuit from a function, counting the number of constraints and computing a digest of the circuit https://github.com/o1-labs/o1js/pull/279
- `this.account.isNew` to assert that an account did not (or did) exist before the transaction https://github.com/MinaProtocol/mina/pull/11524
- `LocalBlockchain.setTimestamp` and other setters for network state, to test network preconditions locally https://github.com/o1-labs/o1js/pull/329
- **Experimental APIs** are now collected under the `Experimental` import, or on `this.experimental` in a smart contract.
- Custom tokens (_experimental_), via `this.token`. RFC: https://github.com/o1-labs/o1js/issues/233, PR: https://github.com/o1-labs/o1js/pull/273,
- Actions / sequence events support (_experimental_), via `Experimental.Reducer`. RFC: https://github.com/o1-labs/o1js/issues/265, PR: https://github.com/o1-labs/o1js/pull/274
- Merkle tree implementation (_experimental_) via `Experimental.MerkleTree` https://github.com/o1-labs/o1js/pull/343

### Changed

- BREAKING CHANGE: Make on-chain state consistent with other preconditions - throw an error when state is not explicitly constrained https://github.com/o1-labs/o1js/pull/267
- `CircuitValue` improvements https://github.com/o1-labs/o1js/pull/269, https://github.com/o1-labs/o1js/pull/306, https://github.com/o1-labs/o1js/pull/341
  - Added a base constructor, so overriding the constructor on classes that extend `CircuitValue` is now _optional_. When overriding, the base constructor can be called without arguments, as previously: `super()`. When not overriding, the expected arguments are all the `@prop`s on the class, in the order they were defined in: `new MyCircuitValue(prop1, prop2)`.
  - `CircuitValue.fromObject({ prop1, prop2 })` is a new, better-typed alternative for using the base constructor.
  - Fixed: the overridden constructor is now free to have any argument structure -- previously, arguments had to be the props in their declared order. I.e., the behaviour that's now used by the base constructor used to be forced on all constructors, which is no longer the case.
- `Mina.transaction` improvements
  - Support zkApp proofs when there are other account updates in the same transaction block https://github.com/o1-labs/o1js/pull/280
  - Support multiple independent zkApp proofs in one transaction block https://github.com/o1-labs/o1js/pull/296
- Add previously unimplemented preconditions, like `this.network.timestamp` https://github.com/o1-labs/o1js/pull/324 https://github.com/MinaProtocol/mina/pull/11577
- Improve error messages thrown from Wasm, by making Rust's `panic` log to the JS console https://github.com/MinaProtocol/mina/pull/11644
- Not user-facing, but essential: Smart contracts fully constrain the account updates they create, inside the circuit https://github.com/o1-labs/o1js/pull/278

### Fixed

- Fix comparisons on `UInt32` and `UInt64` (`UInt32.lt`, `UInt32.gt`, etc) https://github.com/o1-labs/o1js/issues/174, https://github.com/o1-labs/o1js/issues/101. PR: https://github.com/o1-labs/o1js/pull/307

## [0.4.3](https://github.com/o1-labs/o1js/compare/e66f08d...2375f08)

### Added

- Implement the [precondition RFC](https://github.com/o1-labs/o1js/issues/179#issuecomment-1139413831):
  - new fields `this.account` and `this.network` on both `SmartContract` and `Party`
  - `this.<account|network>.<property>.get()` to use on-chain values in a circuit, e.g. account balance or block height
  - `this.<account|network>.<property>.{assertEqual, assertBetween, assertNothing}()` to constrain what values to allow for these
- `CircuitString`, a snark-compatible string type with methods like `.append()` https://github.com/o1-labs/o1js/pull/155
- `bool.assertTrue()`, `bool.assertFalse()` as convenient aliases for existing functionality
- `Ledger.verifyPartyProof` which can check if a proof on a transaction is valid https://github.com/o1-labs/o1js/pull/208
- Memo field in APIs like `Mina.transaction` to attach arbitrary messages https://github.com/o1-labs/o1js/pull/244
- This changelog

### Changed

- Huge snark performance improvements (2-10x) for most zkApps https://github.com/MinaProtocol/mina/pull/11053
- Performance improvements in node with > 4 CPUs, for all snarks https://github.com/MinaProtocol/mina/pull/11292
- Substantial reduction of o1js' size https://github.com/MinaProtocol/mina/pull/11166

### Removed

- Unused functions `call` and `callUnproved`, which were embryonic versions of what is now the `transaction` API to call smart contract methods
- Some unimplemented fields on `SmartContract`

### Fixed

- zkApp proving on web https://github.com/o1-labs/o1js/issues/226<|MERGE_RESOLUTION|>--- conflicted
+++ resolved
@@ -33,18 +33,16 @@
 
 - Internal support for several custom gates (range check, bitwise operations, foreign field operations) and lookup tables https://github.com/o1-labs/o1js/pull/1176
 
-<<<<<<< HEAD
+- `Gadgets.rangeCheck64()`, new provable method to do efficient 64-bit range checks using lookup tables https://github.com/o1-labs/o1js/pull/1181
+
+- `Proof.dummy()` to create dummy proofs https://github.com/o1-labs/o1js/pull/1188
+  - You can use this to write ZkPrograms that handle the base case and the inductive case in the same method.
+
 ### Changed
 
 - Use cached prover keys in `compile()` when running in Node.js https://github.com/o1-labs/o1js/pull/1187
   - Caching is configurable by passing a custom `Storable` (new export) to `compile()`
   - By default, prover keys are stored in an OS-dependent cache directory; `~/.cache/pickles` on Mac and Linux
-=======
-- `Gadgets.rangeCheck64()`, new provable method to do efficient 64-bit range checks using lookup tables https://github.com/o1-labs/o1js/pull/1181
-
-- `Proof.dummy()` to create dummy proofs https://github.com/o1-labs/o1js/pull/1188
-  - You can use this to write ZkPrograms that handle the base case and the inductive case in the same method.
->>>>>>> 0aea3e98
 
 ## [0.13.1](https://github.com/o1-labs/o1js/compare/c2f392fe5...045faa7)
 

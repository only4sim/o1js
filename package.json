{
  "name": "snarkyjs",
  "description": "JavaScript bindings for SnarkyJS",
  "version": "0.9.5",
  "license": "Apache-2.0",
  "type": "module",
  "main": "./dist/web/index.js",
  "exports": {
    "types": "./dist/node/index.d.ts",
    "browser": "./dist/web/index.js",
    "node": {
      "import": "./dist/node/index.js",
      "require": "./dist/node/index.cjs"
    },
    "default": "./dist/web/index.js"
  },
  "types": "./dist/node/index.d.ts",
  "files": [
    "src/build",
    "dist",
    "src/**/*.ts",
    "src/**/*.d.ts",
    "dist/**/*.map",
    "src/**/*.map"
  ],
  "bin": {
    "snarky-run": "src/build/run.js"
  },
  "engines": {
    "node": ">=16.4.0"
  },
  "scripts": {
    "type-check": "tsc --noEmit",
    "dev": "npx tsc -p tsconfig.node.json && cp src/snarky.d.ts dist/node/snarky.d.ts",
    "make": "make -C ../../.. snarkyjs",
    "build": "rimraf ./dist/node && npx tsc -p tsconfig.node.json && cp -r src/snarkyjs-bindings/compiled/node_bindings dist/node/_node_bindings && node src/build/buildNode.js && cp src/snarky.d.ts dist/node/snarky.d.ts",
    "build:test": "npx tsc -p tsconfig.test.json && cp src/snarky.d.ts dist/node/snarky.d.ts",
    "build:node": "npm run build",
    "build:web": "rimraf ./dist/web && node src/build/buildWeb.js",
    "build:examples": "rimraf ./dist/examples && npx tsc -p tsconfig.examples.json || exit 0",
<<<<<<< HEAD
    "serve:web": "cp src/snarkyjs-bindings/compiled/web_bindings/server.js src/snarkyjs-bindings/compiled/web_bindings/index.html dist/web && node dist/web/server.js",
=======
    "serve:web": "cp src/chrome_bindings/server.js src/chrome_bindings/index.html src/examples/simple_zkapp.js dist/web && node dist/web/server.js",
>>>>>>> c0e0fb7a
    "prepublish:web": "NODE_ENV=production node src/build/buildWeb.js",
    "prepublish:node": "npm run build && NODE_ENV=production node src/build/buildNode.js",
    "prepublish:both": "npm run prepublish:web && npm run prepublish:node",
    "prepublishOnly": "npm run prepublish:web && npm run prepublish:node",
    "bootstrap": "npm run build && node src/build/extractJsooMethods.cjs && npm run build",
    "format": "prettier --write --ignore-unknown **/*",
    "test": "./run-jest-tests.sh",
    "clean": "rimraf ./dist",
    "clean-all": "rimraf ./dist && rimraf ./tests/report && rimraf ./tests/test-artifacts",
    "test:integration": "./run-integration-tests.sh",
    "test:unit": "./run-unit-tests.sh",
    "test:e2e": "rimraf ./tests/report && rimraf ./tests/test-artifacts && npx playwright test",
    "e2e:prepare-server": "npm run build:examples && (cp -rf dist/examples dist/web || :) && node src/build/e2eTestsBuildHelper.js && cp -rf src/snarkyjs-bindings/compiled/web_bindings/index.html src/snarkyjs-bindings/compiled/web_bindings/server.js tests/artifacts/html/*.html tests/artifacts/javascript/*.js dist/web",
    "e2e:run-server": "node dist/web/server.js",
    "e2e:install": "npx playwright install --with-deps",
    "e2e:show-report": "npx playwright show-report tests/report"
  },
  "author": "O(1) Labs",
  "devDependencies": {
    "@playwright/test": "^1.25.2",
    "@types/isomorphic-fetch": "^0.0.36",
    "@types/jest": "^27.0.0",
    "@types/node": "^18.14.2",
    "@typescript-eslint/eslint-plugin": "^5.0.0",
    "esbuild": "^0.16.16",
    "eslint": "^8.0.0",
    "expect": "^29.0.1",
    "fs-extra": "^10.0.0",
    "glob": "^8.0.3",
    "howslow": "^0.1.0",
    "jest": "^28.1.3",
    "minimist": "^1.2.7",
    "prettier": "^2.8.4",
    "replace-in-file": "^6.3.5",
    "rimraf": "^3.0.2",
    "ts-jest": "^28.0.8",
    "typedoc": "^0.23.26",
    "typescript": "^4.9.5"
  },
  "dependencies": {
    "blakejs": "1.2.1",
    "detect-gpu": "^5.0.5",
    "isomorphic-fetch": "^3.0.0",
    "js-sha256": "^0.9.0",
    "reflect-metadata": "^0.1.13",
    "tslib": "^2.3.0"
  }
}<|MERGE_RESOLUTION|>--- conflicted
+++ resolved
@@ -38,11 +38,7 @@
     "build:node": "npm run build",
     "build:web": "rimraf ./dist/web && node src/build/buildWeb.js",
     "build:examples": "rimraf ./dist/examples && npx tsc -p tsconfig.examples.json || exit 0",
-<<<<<<< HEAD
-    "serve:web": "cp src/snarkyjs-bindings/compiled/web_bindings/server.js src/snarkyjs-bindings/compiled/web_bindings/index.html dist/web && node dist/web/server.js",
-=======
-    "serve:web": "cp src/chrome_bindings/server.js src/chrome_bindings/index.html src/examples/simple_zkapp.js dist/web && node dist/web/server.js",
->>>>>>> c0e0fb7a
+    "serve:web": "cp src/snarkyjs-bindings/compiled/web_bindings/server.js src/snarkyjs-bindings/compiled/web_bindings/index.html src/examples/simple_zkapp.js dist/web && node dist/web/server.js",
     "prepublish:web": "NODE_ENV=production node src/build/buildWeb.js",
     "prepublish:node": "npm run build && NODE_ENV=production node src/build/buildNode.js",
     "prepublish:both": "npm run prepublish:web && npm run prepublish:node",

--- conflicted
+++ resolved
@@ -52,12 +52,7 @@
     "build:node": "npm run build",
     "build:web": "rimraf ./dist/web && node src/build/buildWeb.js",
     "build:examples": "rimraf ./dist/examples && npx tsc -p tsconfig.examples.json || exit 0",
-<<<<<<< HEAD
-    "build:docs": "npx typedoc",
-=======
     "build:docs": "npx typedoc --tsconfig ./tsconfig.web.json",
-    "serve:web": "cp src/bindings/compiled/web_bindings/server.js src/bindings/compiled/web_bindings/index.html src/examples/simple_zkapp.js dist/web && node dist/web/server.js",
->>>>>>> 9da59725
     "prepublish:web": "NODE_ENV=production node src/build/buildWeb.js",
     "prepublish:node": "npm run build && NODE_ENV=production node src/build/buildNode.js",
     "prepublishOnly": "npm run prepublish:web && npm run prepublish:node",
